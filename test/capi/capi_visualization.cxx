--- conflicted
+++ resolved
@@ -335,9 +335,7 @@
             CAPI_CHECK_ERROR(error);
         }
 
-<<<<<<< HEAD
         // TODO - test web server page load
-=======
 #ifdef __APPLE__
 #ifndef TC_BUILD_IOS
 
@@ -387,7 +385,6 @@
 #endif // TC_BUILD_IOS
 #endif // __APPLE__
 
->>>>>>> 411fa92a
 };
 
 BOOST_FIXTURE_TEST_SUITE(_capi_test_visualization, capi_test_visualization)
