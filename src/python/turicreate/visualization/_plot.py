from __future__ import print_function as _
from __future__ import division as _
from __future__ import absolute_import as _
import json as _json
import os as _os
import sys as _sys
from tempfile import mkstemp as _mkstemp
from subprocess import Popen as _Popen
from subprocess import PIPE as _PIPE

LABEL_DEFAULT = "__TURI_DEFAULT_LABEL"

_target = 'auto'

_SUCCESS = 0
_CANVAS_PREBUILT_NOT_FOUND_ERROR = 1
_NODE_NOT_FOUND_ERROR_CODE = 127
_PERMISSION_DENIED_ERROR_CODE = 243

def _ensure_web_server_root_directory(path_to_client):
    import turicreate as tc
    if (tc.config.get_runtime_config()['TURI_VISUALIZATION_WEB_SERVER_ROOT_DIRECTORY'] == ''):
        tc.config.set_runtime_config('TURI_VISUALIZATION_WEB_SERVER_ROOT_DIRECTORY',
            _os.path.abspath(_os.path.join(_os.path.dirname(path_to_client), '..', 'Resources', 'build'))
        )

def _get_client_app_path_impl():
    (tcviz_dir, _) = _os.path.split(_os.path.dirname(__file__))
    if _sys.platform != 'darwin' and _sys.platform != 'linux2' and _sys.platform != 'linux' :
        raise NotImplementedError('Visualization is currently supported only on macOS and Linux.')

    if _sys.platform == 'darwin':
        return _os.path.join(tcviz_dir, 'Turi Create Visualization.app', 'Contents', 'MacOS', 'Turi Create Visualization')
    if _sys.platform == 'linux2' or _sys.platform == 'linux':
        return _os.path.join(tcviz_dir, 'Turi Create Visualization', 'visualization_client')

<<<<<<< HEAD
def _get_client_app_path():
    path_to_client = _get_client_app_path_impl()

    # Client app will use web server for static assets.
    # Make sure TURI_VISUALIZATION_WEB_SERVER_ROOT_DIRECTORY is set before we return.
    _ensure_web_server_root_directory(path_to_client)

    return path_to_client

=======
>>>>>>> bbcef0f0
def _run_cmdline(command):
    # runs a shell command
    print("DEBUG: running command: %s" % command)
    p = _Popen(args=command, stdout=_PIPE, stderr=_PIPE, shell=True)
    stdout_feed, stderr_feed = p.communicate() # wait for completion
    exit_code = p.poll()
    return (exit_code, stdout_feed, stderr_feed)

def set_target(target='auto'):
    """
    Sets the target for visualizations launched with the `show`
    method. If unset, or if target is not provided, defaults to 'auto'.

    Notes
    -----
    - When in 'auto' target, `show` will display plot output inline when in
      Jupyter Notebook, and otherwise will open a native GUI window.
    - Only `show` can render inline in Jupyter Notebook or a browser.
      `explore` and `annotate` ignore this setting and open a GUI window
      unless target is set to `None`.

    Parameters
    ----------
    target : str
        The target for rendering visualizations launched with `show` methods.
        Possible values are:
        * 'auto': display plot output inline when in Jupyter Notebook, and
          otherwise launch a native GUI window.
        * 'browser': opens a web browser pointing to http://localhost.
        * 'gui': always launch a native GUI window.
        * 'none': prevent all visualizations from being displayed.
    """
    global _target
    if target not in ['auto', 'browser', 'gui', 'none']:
        raise ValueError("Expected target to be one of: 'auto', 'browser', 'gui', 'none'.")
    _target = target


class Plot(object):
    """
    An immutable object representation of a visualization.

    Notes
    -----
    - A plot object is returned via the SFrame's or SArray's .plot() method

    Examples
    --------
    Suppose 'plt' is an Plot Object

    We can view it using:

    >>> plt.show()

    We can save it using:

    >>> plt.save('vega_spec.json')

    We can also save the vega representation of the plot without data:

    >>> plt.save('vega_spec.json', False)

    """
    def __init__(self, vega_spec=None, _proxy=None):
        if vega_spec is not None:
            import turicreate as tc
            self.__proxy__ = tc.extensions.plot_from_vega_spec(vega_spec)
        else:
            self.__proxy__ = _proxy

    def show(self):
        """
        A method for displaying the Plot object

        Notes
        -----
        - The plot will render either inline in a Jupyter Notebook, in a web
          browser, or in a native GUI window, depending on the value provided in
          `turicreate.visualization.set_target` (defaults to 'auto').

        Examples
        --------
        Suppose 'plt' is an Plot Object

        We can view it using:

        >>> plt.show()

        """
        global _target

        # Suppress visualization output if 'none' target is set
        if _target == 'none':
            return

        try:
            if _target == 'auto' and \
               get_ipython().__class__.__name__ == "ZMQInteractiveShell":
                self._repr_javascript_()
                return
        except NameError:
            pass

        path_to_client = _get_client_app_path()

        if _target == 'browser':
            # First, make sure TURI_VISUALIZATION_WEB_SERVER_ROOT_DIRECTORY is set
            import turicreate as tc
            if (tc.config.get_runtime_config()['TURI_VISUALIZATION_WEB_SERVER_ROOT_DIRECTORY'] == ''):
                tc.config.set_runtime_config('TURI_VISUALIZATION_WEB_SERVER_ROOT_DIRECTORY',
                    _os.path.abspath(_os.path.join(_os.path.dirname(path_to_client), '..', 'Resources', 'build'))
                )

            import webbrowser
            url = self.get_url()
            webbrowser.open_new_tab(url)
            return

        # _target can only be one of ['auto', 'browser', 'gui', 'none'].
        # We have already returned early for auto (in Jupyter Notebook) and
        # browser. At this point, we expect _target to be either "auto"
        # (not in Jupyter Notebook) or "gui". This is enforced in set_target.
        # Thus, proceed to launch the GUI.

        # TODO: allow autodetection of light/dark mode.
        # Disabled for now, since the GUI side needs some work (ie. background color).
        path_to_client = _get_client_app_path()
        plot_variation = 0x10 # force light mode
        self.__proxy__.call_function('show', {'path_to_client': path_to_client, 'variation': plot_variation})

    def save(self, filepath):
        """
        A method for saving the Plot object in a vega representation

        Parameters
        ----------
        filepath: string
            The destination filepath where the plot object must be saved as.
            The extension of this filepath determines what format the plot will
            be saved as. Currently supported formats are JSON, PNG, and SVG.

        Examples
        --------
        Suppose 'plt' is an Plot Object

        We can save it using:

        >>> plt.save('vega_spec.json')

        We can also save the vega representation of the plot without data:

        >>> plt.save('vega_spec.json', False)

        We can save the plot as a PNG/SVG using:

        >>> plt.save('test.png')
        >>> plt.save('test.svg')

        """
        if type(filepath) != str:
            raise ValueError("filepath provided is not a string")

        if filepath.endswith(".json"):
            # save as vega json
            spec = self.get_vega(include_data = True)
            with open(filepath, 'w') as fp:
                _json.dump(spec, fp)
        elif filepath.endswith(".png") or filepath.endswith(".svg"):
            # save as png/svg, but json first
            spec = self.get_vega(include_data = True)
            EXTENSION_START_INDEX = -3
            extension = filepath[EXTENSION_START_INDEX:]
            temp_file_tuple = _mkstemp()
            temp_file_path = temp_file_tuple[1]
            with open(temp_file_path, 'w') as fp:
                _json.dump(spec, fp)
            dirname = _os.path.dirname(__file__)
            relative_path_to_vg2png_vg2svg = "../vg2" + extension
            absolute_path_to_vg2png_vg2svg = _os.path.join(dirname,
                relative_path_to_vg2png_vg2svg)
            # try node vg2[png|svg] json_filepath out_filepath
            (exitcode, stdout, stderr) = _run_cmdline("node " +
                absolute_path_to_vg2png_vg2svg + " "
                + temp_file_path + " " + filepath)

            if exitcode == _NODE_NOT_FOUND_ERROR_CODE:
                # user doesn't have node installed
                raise RuntimeError("Node.js not found. Saving as PNG and SVG" +
                    " requires Node.js, please download and install Node.js " +
                    "from here and try again: https://nodejs.org/en/download/")
            elif exitcode == _CANVAS_PREBUILT_NOT_FOUND_ERROR:
                # try to see if canvas-prebuilt is globally installed
                # if it is, then link it
                # if not, tell the user to install it
                (is_installed_exitcode,
                    is_installed_stdout,
                    is_installed_stderr) =  _run_cmdline(
                    "npm ls -g -json | grep canvas-prebuilt")
                if is_installed_exitcode == _SUCCESS:
                    # npm link canvas-prebuilt
                    link_exitcode, link_stdout, link_stderr = _run_cmdline(
                        "npm link canvas-prebuilt")
                    if link_exitcode == _PERMISSION_DENIED_ERROR_CODE:
                        # They don't have permission, tell them.
                        raise RuntimeError(link_stderr + '\n\n' +
                            "`npm link canvas-prebuilt` failed, " +
                            "Permission Denied.")
                    elif link_exitcode == _SUCCESS:
                        # canvas-prebuilt link is now successful, so run the
                        # node vg2[png|svg] json_filepath out_filepath
                        # command again.
                        (exitcode, stdout, stderr) = _run_cmdline("node " +
                            absolute_path_to_vg2png_vg2svg + " "
                            + temp_file_path + " " + filepath)
                        if exitcode != _SUCCESS:
                            # something else that we have not identified yet
                            # happened.
                            raise RuntimeError(stderr)
                    else:
                        raise RuntimeError(link_stderr)
                else:
                    raise RuntimeError("canvas-prebuilt not found. " +
                        "Saving as PNG and SVG requires canvas-prebuilt, " +
                        "please download and install canvas-prebuilt by " +
                        "running this command, and try again: " +
                        "`npm install -g canvas-prebuilt`")
            elif exitcode == _SUCCESS:
                pass
            else:
                raise RuntimeError(stderr)
            # delete temp file that user didn't ask for
            _run_cmdline("rm " + temp_file_path)
        else:
            raise NotImplementedError("filename must end in" +
                " .json, .svg, or .png")

    def get_data(self):
        return _json.loads(self.__proxy__.call_function('get_data'))

    def get_vega(self, include_data=True):
        # TODO: allow autodetection of light/dark mode.
        # Disabled for now, since the GUI side needs some work (ie. background color).
        plot_variation = 0x10 # force light mode
        return _json.loads(self.__proxy__.call_function('get_spec', {'include_data': include_data, 'variation': plot_variation}))

    def materialize(self):
        self.__proxy__.call_function('materialize')

    def get_url(self):
        """
        Returns a URL to the Plot hosted as a web page.

        Notes
        --------
        The URL will be served by Turi Create on http://localhost.
        """
        path_to_client = _get_client_app_path()
        _ensure_web_server_root_directory(path_to_client)
        return self.__proxy__.call_function('get_url')

    def _repr_javascript_(self):
        from IPython.core.display import display, HTML

        self.materialize()
        vega_spec = self.get_vega(True)

        vega_html = '<html lang="en"> \
                        <head> \
                            <script src="https://cdnjs.cloudflare.com/ajax/libs/vega/5.4.0/vega.js"></script> \
                            <script src="https://cdnjs.cloudflare.com/ajax/libs/vega-embed/4.0.0/vega-embed.js"></script> \
                            <script src="https://cdnjs.cloudflare.com/ajax/libs/vega-tooltip/0.5.1/vega-tooltip.min.js"></script> \
                            <link rel="stylesheet" type="text/css" href="https://cdnjs.cloudflare.com/ajax/libs/vega-tooltip/0.5.1/vega-tooltip.min.css"> \
                            <style> \
                            .vega-actions > a{ \
                                color:white; \
                                text-decoration: none; \
                                font-family: "Arial"; \
                                cursor:pointer; \
                                padding:5px; \
                                background:#AAAAAA; \
                                border-radius:4px; \
                                padding-left:10px; \
                                padding-right:10px; \
                                margin-right:5px; \
                            } \
                            .vega-actions{ \
                                margin-top:20px; \
                                text-align:center \
                            }\
                            .vega-actions > a{ \
                                background:#999999;\
                            } \
                            </style> \
                        </head> \
                        <body> \
                            <div id="vis"> \
                            </div> \
                            <script> \
                                var vega_json = '+_json.dumps(_json.dumps(vega_spec)).replace("&", "&amp;").replace("'", "&apos;")+'; \
                                var vega_json_parsed = JSON.parse(vega_json); \
                                var toolTipOpts = { \
                                    showAllFields: true \
                                }; \
                                if(vega_json_parsed["metadata"] != null){ \
                                    if(vega_json_parsed["metadata"]["bubbleOpts"] != null){ \
                                        toolTipOpts = vega_json_parsed["metadata"]["bubbleOpts"]; \
                                    }; \
                                }; \
                                vegaEmbed("#vis", vega_json_parsed).then(function (result) { \
                                    vegaTooltip.vega(result.view, toolTipOpts);  \
                                }); \
                            </script> \
                        </body> \
                    </html>'

        display(HTML('<html> \
                <body> \
                    <iframe style="border:0;margin:0" width="'+str((vega_spec["width"] if "width" in vega_spec else 600)+200)+'" height="'+str(vega_spec["height"]+220)+'" srcdoc='+"'"+vega_html+"'"+' src="demo_iframe_srcdoc.htm"> \
                        <p>Your browser does not support iframes.</p> \
                    </iframe> \
                </body> \
            </html>'));

def display_table_in_notebook(sf):
    from IPython.core.display import display
    from PIL import Image

    import base64
    from io import BytesIO
    from IPython.display import HTML
    from ..data_structures.image import Image as _Image

    def image_formatter(im):
        image_buffer = BytesIO()
        im.save(image_buffer, format='PNG')
        return "<img src=\"data:image/png;base64," + base64.b64encode(image_buffer.getvalue()) + "\"/>"

    import pandas as pd
    maximum_rows = 100
    if len(sf) > maximum_rows:
        import warnings
        warnings.warn('Displaying only the first {} rows.'.format(maximum_rows))
        sf = sf[:maximum_rows]
    
    check_image_column = [_Image == x for x in sf.column_types()]
    zipped_image_columns = zip(sf.column_names(), check_image_column)
    image_columns = filter(lambda a: a[1], zipped_image_columns)
    image_key = [x[0] for x in image_columns]
    image_column_formatter = dict.fromkeys(image_key , image_formatter)

    with pd.option_context('display.max_rows', None, 'display.max_columns', None, 'display.max_colwidth', -1):
        df = sf.to_dataframe()
        html_string =  '<html lang="en">                           \
                          <head>                                   \
                            <style>                                \
                              .sframe {                            \
                                font-size: 12px;                   \
                                font-family: HelveticaNeue;        \
                                border: 1px solid silver;          \
                              }                                    \
                              .sframe thead th {                   \
                                background: #F7F7F7;               \
                                font-family: HelveticaNeue-Medium; \
                                font-size: 14px;                   \
                                line-height: 16.8px;               \
                                padding-top: 16px;                 \
                                padding-bottom: 16px;              \
                                padding-left: 10px;                \
                                padding-right: 38px;               \
                                border-top: 1px solid #E9E9E9;     \
                                border-bottom: 1px solid #E9E9E9;  \
                                white-space: nowrap;               \
                                overflow: hidden;                  \
                                text-overflow:ellipsis;            \
                                text-align:center;                 \
                                font-weight:normal;                \
                              }                                    \
                              .sframe tbody th {                   \
                                background: #FFFFFF;               \
                                text-align:left;                   \
                                font-weight:normal;                \
                                border-right: 1px solid #E9E9E9;   \
                              }                                    \
                              .sframe td {                         \
                                background: #FFFFFF;               \
                                padding-left: 10px;                \
                                padding-right: 38px;               \
                                padding-top: 14px;                 \
                                padding-bottom: 14px;              \
                                border-bottom: 1px solid #E9E9E9;  \
                                max-height: 0px;                   \
                                transition: max-height 5s ease-out;\
                                vertical-align: middle;            \
                                font-family: HelveticaNeue;        \
                                font-size: 12px;                   \
                                line-height: 16.8px;               \
                                background: #FFFFFF;               \
                              }                                    \
                              .sframe tr {                         \
                                padding-left: 10px;                \
                                padding-right: 38px;               \
                                padding-top: 14px;                 \
                                padding-bottom: 14px;              \
                                border-bottom: 1px solid #E9E9E9;  \
                                max-height: 0px;                   \
                                transition: max-height 5s ease-out;\
                                vertical-align: middle;            \
                                font-family: HelveticaNeue;        \
                                font-size: 12px;                   \
                                line-height: 16.8px;               \
                                background: #FFFFFF;               \
                              }                                    \
                              .sframe tr:hover {                   \
                                background: silver;                \
                              },                                   \
                            </style>                               \
                          </head>                                  \
                          <body>                                   \
                            '+df.to_html(formatters=image_column_formatter, escape=False, classes='sframe')+'\
                          </body>                                  \
                        </html>'

        display(HTML(html_string))<|MERGE_RESOLUTION|>--- conflicted
+++ resolved
@@ -34,7 +34,6 @@
     if _sys.platform == 'linux2' or _sys.platform == 'linux':
         return _os.path.join(tcviz_dir, 'Turi Create Visualization', 'visualization_client')
 
-<<<<<<< HEAD
 def _get_client_app_path():
     path_to_client = _get_client_app_path_impl()
 
@@ -44,8 +43,6 @@
 
     return path_to_client
 
-=======
->>>>>>> bbcef0f0
 def _run_cmdline(command):
     # runs a shell command
     print("DEBUG: running command: %s" % command)
