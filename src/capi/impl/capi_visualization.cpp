--- conflicted
+++ resolved
@@ -28,22 +28,12 @@
     ERROR_HANDLE_START();
     turi::ensure_server_initialized();
 
-<<<<<<< HEAD
-    CHECK_NOT_NULL(error, sa, "sarray", NULL);
-    CHECK_NOT_NULL(error, title, "title", NULL);
-    CHECK_NOT_NULL(error, x_axis_title, "x_axis_title", NULL);
-    CHECK_NOT_NULL(error, y_axis_title, "y_axis_title", NULL);
-
-    std::shared_ptr<turi::model_base> plot = sa->value.plot(title, x_axis_title, y_axis_title);
-    return new_tc_plot(std::dynamic_pointer_cast<turi::visualization::Plot>(plot));
-=======
   CHECK_NOT_NULL(error, sa, "sarray", NULL);
 
   std::shared_ptr<turi::model_base> plot =
       sa->value.plot(optional_str(title), optional_str(x_axis_title), optional_str(y_axis_title));
   return new_tc_plot(
       std::dynamic_pointer_cast<turi::visualization::Plot>(plot));
->>>>>>> 711eeeed
 
     ERROR_HANDLE_END(error, NULL);
 }
@@ -52,26 +42,6 @@
                                   const char* title, const char* x_axis_title,
                                   const char* y_axis_title,
                                   const tc_parameters*, tc_error** error) {
-<<<<<<< HEAD
-    ERROR_HANDLE_START();
-    turi::ensure_server_initialized();
-
-    CHECK_NOT_NULL(error, sa_x, "sarray_x", NULL);
-    CHECK_NOT_NULL(error, sa_y, "sarray_y", NULL);
-    CHECK_NOT_NULL(error, title, "title", NULL);
-    CHECK_NOT_NULL(error, x_axis_title, "x_axis_title", NULL);
-    CHECK_NOT_NULL(error, y_axis_title, "y_axis_title", NULL);
-
-    std::shared_ptr<turi::model_base> plot = turi::visualization::plot(
-        sa_x->value,
-        sa_y->value,
-        x_axis_title,
-        y_axis_title,
-        title);
-    return new_tc_plot(std::dynamic_pointer_cast<turi::visualization::Plot>(plot));
-
-    ERROR_HANDLE_END(error, NULL);
-=======
   ERROR_HANDLE_START();
   turi::ensure_server_initialized();
 
@@ -85,7 +55,6 @@
       std::dynamic_pointer_cast<turi::visualization::Plot>(plot));
 
   ERROR_HANDLE_END(error, NULL);
->>>>>>> 711eeeed
 }
 
 EXPORT tc_plot* tc_plot_create_sframe_summary(const tc_sframe* sf,
