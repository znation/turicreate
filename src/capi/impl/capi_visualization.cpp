--- conflicted
+++ resolved
@@ -18,108 +18,106 @@
                                   const char* x_axis_title,
                                   const char* y_axis_title,
                                   const tc_parameters*, tc_error** error) {
-  ERROR_HANDLE_START();
-  turi::ensure_server_initialized();
+    ERROR_HANDLE_START();
+    turi::ensure_server_initialized();
 
-  CHECK_NOT_NULL(error, sa, "sarray", NULL);
-  CHECK_NOT_NULL(error, title, "title", NULL);
-  CHECK_NOT_NULL(error, x_axis_title, "x_axis_title", NULL);
-  CHECK_NOT_NULL(error, y_axis_title, "y_axis_title", NULL);
+    CHECK_NOT_NULL(error, sa, "sarray", NULL);
+    CHECK_NOT_NULL(error, title, "title", NULL);
+    CHECK_NOT_NULL(error, x_axis_title, "x_axis_title", NULL);
+    CHECK_NOT_NULL(error, y_axis_title, "y_axis_title", NULL);
 
-  std::shared_ptr<turi::model_base> plot =
-      sa->value.plot(title, x_axis_title, y_axis_title);
-  return new_tc_plot(
-      std::dynamic_pointer_cast<turi::visualization::Plot>(plot));
+    std::shared_ptr<turi::model_base> plot = sa->value.plot(title, x_axis_title, y_axis_title);
+    return new_tc_plot(std::dynamic_pointer_cast<turi::visualization::Plot>(plot));
 
-  ERROR_HANDLE_END(error, NULL);
+    ERROR_HANDLE_END(error, NULL);
 }
 
 EXPORT tc_plot* tc_plot_create_2d(const tc_sarray* sa_x, const tc_sarray* sa_y,
                                   const char* title, const char* x_axis_title,
                                   const char* y_axis_title,
                                   const tc_parameters*, tc_error** error) {
-  ERROR_HANDLE_START();
-  turi::ensure_server_initialized();
+    ERROR_HANDLE_START();
+    turi::ensure_server_initialized();
 
-  CHECK_NOT_NULL(error, sa_x, "sarray_x", NULL);
-  CHECK_NOT_NULL(error, sa_y, "sarray_y", NULL);
-  CHECK_NOT_NULL(error, title, "title", NULL);
-  CHECK_NOT_NULL(error, x_axis_title, "x_axis_title", NULL);
-  CHECK_NOT_NULL(error, y_axis_title, "y_axis_title", NULL);
+    CHECK_NOT_NULL(error, sa_x, "sarray_x", NULL);
+    CHECK_NOT_NULL(error, sa_y, "sarray_y", NULL);
+    CHECK_NOT_NULL(error, title, "title", NULL);
+    CHECK_NOT_NULL(error, x_axis_title, "x_axis_title", NULL);
+    CHECK_NOT_NULL(error, y_axis_title, "y_axis_title", NULL);
 
-  std::shared_ptr<turi::model_base> plot = turi::visualization::plot(
-      sa_x->value, sa_y->value, x_axis_title, y_axis_title, title);
-  return new_tc_plot(
-      std::dynamic_pointer_cast<turi::visualization::Plot>(plot));
+    std::shared_ptr<turi::model_base> plot = turi::visualization::plot(
+        sa_x->value,
+        sa_y->value,
+        x_axis_title,
+        y_axis_title,
+        title);
+    return new_tc_plot(std::dynamic_pointer_cast<turi::visualization::Plot>(plot));
 
-  ERROR_HANDLE_END(error, NULL);
+    ERROR_HANDLE_END(error, NULL);
 }
 
 EXPORT tc_plot* tc_plot_create_sframe_summary(const tc_sframe* sf,
                                               const tc_parameters* params,
                                               tc_error** error) {
-  ERROR_HANDLE_START();
-  turi::ensure_server_initialized();
+    ERROR_HANDLE_START();
+    turi::ensure_server_initialized();
 
-  CHECK_NOT_NULL(error, sf, "sframe", NULL);
+    CHECK_NOT_NULL(error, sf, "sframe", NULL);
 
-  std::shared_ptr<turi::model_base> plot = sf->value.plot();
-  return new_tc_plot(
-      std::dynamic_pointer_cast<turi::visualization::Plot>(plot));
-
-  ERROR_HANDLE_END(error, NULL);
+    std::shared_ptr<turi::model_base> plot = sf->value.plot();
+    return new_tc_plot(std::dynamic_pointer_cast<turi::visualization::Plot>(plot));
+    
+    ERROR_HANDLE_END(error, NULL);
 }
 
 EXPORT tc_flexible_type* tc_plot_get_vega_spec(const tc_plot* plot,
                                                const tc_parameters*,
                                                tc_error** error) {
-  ERROR_HANDLE_START();
-  turi::ensure_server_initialized();
+    ERROR_HANDLE_START();
+    turi::ensure_server_initialized();
 
-  CHECK_NOT_NULL(error, plot, "plot", NULL);
+    CHECK_NOT_NULL(error, plot, "plot", NULL);
 
-  std::string vega_spec = plot->value->get_spec();
-  return tc_ft_create_from_string(vega_spec.data(), vega_spec.size(), error);
+    std::string vega_spec = plot->value->get_spec();
+    return tc_ft_create_from_string(vega_spec.data(), vega_spec.size(), error);
 
-  ERROR_HANDLE_END(error, NULL);
+    ERROR_HANDLE_END(error, NULL);
 }
 
 EXPORT tc_flexible_type* tc_plot_get_next_data(const tc_plot* plot,
                                                const tc_parameters*,
                                                tc_error** error) {
-  ERROR_HANDLE_START();
-  turi::ensure_server_initialized();
+    ERROR_HANDLE_START();
+    turi::ensure_server_initialized();
 
-  CHECK_NOT_NULL(error, plot, "plot", NULL);
+    CHECK_NOT_NULL(error, plot, "plot", NULL);
 
-  std::string vega_data = plot->value->get_next_data();
-  return tc_ft_create_from_string(vega_data.data(), vega_data.size(), error);
+    std::string vega_data = plot->value->get_next_data();
+    return tc_ft_create_from_string(vega_data.data(), vega_data.size(), error);
 
-  ERROR_HANDLE_END(error, NULL);
+    ERROR_HANDLE_END(error, NULL);
 }
 
 EXPORT bool tc_plot_finished_streaming(const tc_plot* plot,
                                        const tc_parameters*, tc_error** error) {
-  ERROR_HANDLE_START();
-  turi::ensure_server_initialized();
+    ERROR_HANDLE_START();
+    turi::ensure_server_initialized();
 
-  CHECK_NOT_NULL(error, plot, "plot", NULL);
-  return plot->value->finished_streaming();
+    CHECK_NOT_NULL(error, plot, "plot", NULL);
+    return plot->value->finished_streaming();
 
-<<<<<<< HEAD
-    tc_flexible_type* tc_plot_get_url(const tc_plot* plot, const tc_parameters* params, tc_error** error) {
-        ERROR_HANDLE_START();
-        turi::ensure_server_initialized();
+    ERROR_HANDLE_END(error, NULL);
+}
 
-        CHECK_NOT_NULL(error, plot, "plot", NULL);
+EXPORT tc_flexible_type* tc_plot_get_url(const tc_plot* plot, const tc_parameters* params, tc_error** error) {
+    ERROR_HANDLE_START();
+    turi::ensure_server_initialized();
 
-        std::string url = plot->value->get_url();
-        return tc_ft_create_from_string(url.data(), url.size(), error);
+    CHECK_NOT_NULL(error, plot, "plot", NULL);
 
-        ERROR_HANDLE_END(error, NULL);
-    }
-=======
-  ERROR_HANDLE_END(error, NULL);
+    std::string url = plot->value->get_url();
+    return tc_ft_create_from_string(url.data(), url.size(), error);
+
+    ERROR_HANDLE_END(error, NULL);
 }
->>>>>>> f031ddcf
 }