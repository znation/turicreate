--- conflicted
+++ resolved
@@ -54,16 +54,9 @@
         for(int i = 0; i < 4; ++i) {
         p[i] = val[2*i] + 16 * val[2+i + 1];
         }
-<<<<<<< HEAD
-  */
-
-  if (is_little_endian) {
-    sscanf(hex.c_str(), "%02X%02X%02X%02X", &(p[0]), &(p[1]), &(p[2]), &(p[3]));
-=======
   */ 
   { 
     int a = 0, b = 0, c = 0, d = 0;
->>>>>>> b72f8601
 
     if (is_little_endian) {
       sscanf(hex.c_str(), "%02X%02X%02X%02X", &a, &b, &c, &d);
