--- conflicted
+++ resolved
@@ -17,8 +17,6 @@
 
     return title
 
-<<<<<<< HEAD
-=======
 def plot(x, y, xlabel=LABEL_DEFAULT, ylabel=LABEL_DEFAULT, title=LABEL_DEFAULT):
     """
     Plots the data in `x` on the X axis and the data in `y` on the Y axis
@@ -82,7 +80,6 @@
     plt_ref = tc.extensions.plot(x, y, xlabel, ylabel, title)
     return Plot(plt_ref)
 
->>>>>>> 411fa92a
 def show(x, y, xlabel=LABEL_DEFAULT, ylabel=LABEL_DEFAULT, title=LABEL_DEFAULT):
     """
     Plots the data in `x` on the X axis and the data in `y` on the Y axis
