/* Copyright © 2017 Apple Inc. All rights reserved.
 *
 * Use of this source code is governed by a BSD-3-clause license that can
 * be found in the LICENSE.txt file or at https://opensource.org/licenses/BSD-3-Clause
 */
#include <cmath>
#include <boost/heap/priority_queue.hpp>
#include <boost/algorithm/string.hpp>
#include <boost/date_time/local_time/local_time.hpp>
#include <boost/date_time/posix_time/posix_time.hpp>
#include <unity/lib/unity_sarray.hpp>
#include <unity/lib/unity_sframe.hpp>
#include <unity/lib/flex_dict_view.hpp>
#include <unity/lib/unity_global.hpp>
#include <unity/lib/unity_global_singleton.hpp>
#include <unity/lib/variant.hpp>
#include <fileio/temp_files.hpp>
#include <fileio/curl_downloader.hpp>
#include <fileio/sanitize_url.hpp>
#include <fileio/fs_utils.hpp>
#include <util/file_line_count_estimator.hpp>
#include <util/cityhash_tc.hpp>
#include <util/hash_value.hpp>
#include <parallel/atomic.hpp>
#include <parallel/lambda_omp.hpp>
#include <unity/lib/unity_sarray_binary_operations.hpp>
#include <sframe/csv_line_tokenizer.hpp>
#include <sframe/parallel_csv_parser.hpp>
#include <flexible_type/flexible_type_spirit_parser.hpp>
#include <sframe/sframe_constants.hpp>
#include <serialization/oarchive.hpp>
#include <serialization/iarchive.hpp>
#include <unity/lib/auto_close_sarray.hpp>
#include <unity/lib/unity_global.hpp>
#include <unity/lib/image_util.hpp>
#include <sframe_query_engine/operators/all_operators.hpp>
#include <sframe_query_engine/operators/operator_properties.hpp>
#include <sframe_query_engine/planning/planner.hpp>
#include <sframe_query_engine/planning/optimization_engine.hpp>
#include <sframe_query_engine/util/aggregates.hpp>
#include <sframe/rolling_aggregate.hpp>
#include <unity/lib/gl_sarray.hpp>
#include <unity/lib/visualization/process_wrapper.hpp>
#include <unity/lib/visualization/histogram.hpp>
#include <unity/lib/visualization/item_frequency.hpp>
#include <unity/lib/visualization/thread.hpp>
#include <unity/lib/visualization/plot.hpp>
#include <unity/lib/visualization/vega_data.hpp>
#include <unity/lib/visualization/vega_spec.hpp>
#include <unity/lib/unity_sketch.hpp>
#include <algorithm>
#include <logger/logger.hpp>

namespace turi {

using namespace query_eval;

static std::shared_ptr<sarray<flexible_type>> get_empty_sarray() {
  // make empty sarray and keep it around, reusing it whenever
  // I need an empty sarray . We are intentionally leaking this object.
  // Otherwise the termination of this will race against the cleanup of the
  // cache files.
  static std::shared_ptr<sarray<flexible_type> >* empty_sarray = nullptr;
  static turi::mutex static_sa_lock;
  std::lock_guard<turi::mutex> guard(static_sa_lock);
  if (empty_sarray == nullptr) {
    empty_sarray = new std::shared_ptr<sarray<flexible_type>>();
    (*empty_sarray) = std::make_shared<sarray<flexible_type>>();
    (*empty_sarray)->open_for_write(1);
    (*empty_sarray)->set_type(flex_type_enum::FLOAT);
    (*empty_sarray)->close();
  }
  return *empty_sarray;
}

unity_sarray::unity_sarray() {
  // make empty sarray and keep it around, reusing it whenever
  // I need an empty sarray
  clear();
}

unity_sarray::~unity_sarray() {
}

unity_sarray::unity_sarray(const unity_sarray& other) {
  construct_from_unity_sarray(other);
};

unity_sarray& unity_sarray::operator=(const unity_sarray& other) {
  construct_from_unity_sarray(other);
  return *this;
};

void unity_sarray::construct_from_vector(const std::vector<flexible_type>& vec,
                                         flex_type_enum type) {
  clear();

  auto sarray_ptr = std::make_shared<sarray<flexible_type>>();

  sarray_ptr->open_for_write(1);
  sarray_ptr->set_type(type);

  // ok. copy into the writer.
  turi::copy(vec.begin(), vec.end(), *sarray_ptr);
  sarray_ptr->close();

  construct_from_sarray(sarray_ptr);
}

void unity_sarray::construct_from_const(const flexible_type& value, size_t size,
                                        flex_type_enum type) {
  log_func_entry();
  clear();
  if (type == flex_type_enum::UNDEFINED) {
    type = value.get_type();
  }
  // if type is still unknown, lets make a constant column of float, all None
  if (type == flex_type_enum::UNDEFINED) {
    type = flex_type_enum::FLOAT;
  }

  flexible_type converted_value(type);
  if (value.get_type() != flex_type_enum::UNDEFINED && value.get_type() != type) {
    converted_value.soft_assign(value);
  } else {
    converted_value = value;
  }
  m_planner_node = op_constant::make_planner_node(converted_value, type, size);
}

void unity_sarray::construct_from_sarray(std::shared_ptr<sarray<flexible_type>> s_ptr) {
  clear();
  m_planner_node = op_sarray_source::make_planner_node(s_ptr);
}

void unity_sarray::construct_from_planner_node(
    std::shared_ptr<query_eval::planner_node> input) {
  clear();

  materialize_options opts;
  opts.only_first_pass_optimizations = true;
  m_planner_node = optimization_engine::optimize_planner_graph(input, opts);

  // Do we need to materialize it for safety's sake?
  if(planner().online_materialization_recommended(m_planner_node)) {
    logstream(LOG_INFO) << "Forced materialization of SArray due to size of lazy graph: " << std::endl;
    m_planner_node = planner().materialize_as_planner_node(m_planner_node);
  }
}

void unity_sarray::construct_from_sarray_index(std::string index) {
  logstream(LOG_INFO) << "Construct sarray from location: "
                      << sanitize_url(index) << std::endl;
  clear();
  auto status = fileio::get_file_status(index);


  if (fileio::is_web_protocol(index)) {
    // if it is a web protocol, we cannot be certain what type of file it is.
    // HEURISTIC:
    //   assume it is a "directory" and try to load dir_archive.ini
    if (fileio::try_to_open_file(index + "/dir_archive.ini")) {
      status = fileio::file_status::DIRECTORY;
    } else {
      status = fileio::file_status::REGULAR_FILE;
    }
  }

  if (status == fileio::file_status::MISSING) {
    // missing file. fail quick
    log_and_throw_io_failure(sanitize_url(index) + " not found.");
  } if (status == fileio::file_status::REGULAR_FILE) {
    // its a regular file, load it normally
    auto sarray_ptr = std::make_shared<sarray<flexible_type>>(index);
    construct_from_sarray(sarray_ptr);
  } else if (status == fileio::file_status::DIRECTORY) {
    // its a directory, open the directory and verify that it contains an
    // sarray and then load it if it does
    dir_archive dirarc;
    dirarc.open_directory_for_read(index);
    std::string content_value;
    if (dirarc.get_metadata("contents", content_value) == false ||
        content_value != "sarray") {
      log_and_throw("Archive does not contain an SArray");
    }
    std::string prefix = dirarc.get_next_read_prefix();
    auto sarray_ptr = std::make_shared<sarray<flexible_type>>(prefix + ".sidx");
    construct_from_sarray(sarray_ptr);
    dirarc.close();
  }
}

/**
 * Constructs an SArray from a url. Each line of the file will be a row in the
 * resultant SArray, and each row will be of string type. If URL is a directory,
 * or a glob, each matching file will be appended.
 */
void unity_sarray::construct_from_files(std::string url,
                                        flex_type_enum type) {
  std::vector<std::pair<std::string, fileio::file_status>> file_and_status =
      fileio::get_glob_files(url);

  log_func_entry();
  logstream(LOG_INFO)
      << "Construct sarray from url: " << sanitize_url(url) <<  " type: "
      << flex_type_enum_to_name(type) << std::endl;
  clear();
  csv_line_tokenizer tokenizer;
  tokenizer.delimiter = "\n";
  tokenizer.init();
  sframe sf;
  sf.init_from_csvs(url,
                    tokenizer,
                    false /* use_header */ ,
                    false /* continue on failure */ ,
                    false /* store_errors */ ,
                    {{"X1", type}} /* type */ ,
                    std::vector<std::string>(),
                    0 /* row_limit */ );
  auto sarray_ptr = sf.select_column(0);
  construct_from_sarray(sarray_ptr);
}

void unity_sarray::construct_from_json_record_files(std::string url) {
  // create sarray and output iterator
  auto sarray_ptr = std::make_shared<sarray<flexible_type>>();
  sarray_ptr->open_for_write(1);
  sarray_ptr->set_type(flex_type_enum::DICT);
  auto output = sarray_ptr->get_output_iterator(0);

  flexible_type_parser parser;
  std::vector<char> buffer;


  // go through each file
  std::vector<std::pair<std::string, fileio::file_status>> file_and_status = fileio::get_glob_files(url);

  for (auto p : file_and_status) {
    if (p.second == fileio::file_status::REGULAR_FILE) {
      logstream(LOG_PROGRESS) << "Parsing JSON records from " << sanitize_url(p.first)
                          << std::endl;

      flexible_type record;
      general_ifstream fin(p.first);
      if (fin.good()) {
        size_t fsize = fin.file_size();
        // error handling on bad file
        if (fsize == 0) {
          continue;
        } else if (fsize == (size_t)(-1)) {
          logstream(LOG_PROGRESS) << "Unable to read " << sanitize_url(p.first) << std::endl;
          continue;
        }

        // read the whole file
        buffer.resize(fin.file_size());
        buffer.shrink_to_fit();
        fin.read(buffer.data(), fsize);

        // try to parse. failing on error
        const char* str = buffer.data();
        auto parse_result = parser.recursive_parse(&str, fsize);
        if (parse_result.second == false || parse_result.first.get_type() != flex_type_enum::LIST) {
          logstream(LOG_PROGRESS) << "Unable to parse " << sanitize_url(p.first)  << ". "
                                  << "It does not appear to be in JSON record format. "
                                  << "A list of dictionaries is expected"  << std::endl;
          continue;
        }

        bool has_non_dict_elements = false;
        for (const auto& element : parse_result.first.get<flex_list>()) {
          if (element.get_type() == flex_type_enum::DICT ||
              element.get_type() == flex_type_enum::UNDEFINED) {
            (*output) = element;
            ++output;
          } else {
            has_non_dict_elements = true;
          }
        }

        if (has_non_dict_elements) {
          logstream(LOG_PROGRESS) << sanitize_url(p.first)
                                  << " has non-dictionary elements which are ignored. " << std::endl;
        }
      } else {
        logstream(LOG_PROGRESS) << "Unable to read " << sanitize_url(p.first) << std::endl;
      }
    }
  }

  sarray_ptr->close();
  construct_from_sarray(sarray_ptr);
}

void unity_sarray::construct_from_autodetect(std::string url, flex_type_enum type) {
  auto status = fileio::get_file_status(url);

  if (fileio::is_web_protocol(url)) {
    // if it is a web protocol, we cannot be certain what type of file it is.
    // HEURISTIC:
    //   assume it is a "directory" and try to load dir_archive.ini
    if (fileio::try_to_open_file(url + "/dir_archive.ini")) {
      status = fileio::file_status::DIRECTORY;
    } else {
      status = fileio::file_status::REGULAR_FILE;
    }
  }

  if (status == fileio::file_status::MISSING) {
    // missing file. might be a glob. try again using construct_from_file
    construct_from_files(url, type);
  } else if (status == fileio::file_status::DIRECTORY) {
    // it is a directory. first see if it is a directory holding an sarray
    bool is_directory_archive = fileio::try_to_open_file(url + "/dir_archive.ini");
    if (is_directory_archive) {
      construct_from_sarray_index(url);
    } else {
      construct_from_files(url, type);
    }
  } else {
    // its a regular file. This is the tricky case
    if (boost::ends_with(url, ".sidx")) {
      construct_from_sarray_index(url);
    } else {
      construct_from_files(url, type);
    }
  }
}

void unity_sarray::save_array(std::string target_directory) {
  if (!m_planner_node) {
   log_and_throw("Invalid Sarray");
  }

  dir_archive dirarc;
  dirarc.open_directory_for_write(target_directory);
  dirarc.set_metadata("contents", "sarray");
  std::string prefix = dirarc.get_next_write_prefix();
  save_array_by_index_file(prefix + ".sidx");
  dirarc.close();
}

void unity_sarray::save_array_by_index_file(std::string index_file) {
  // TODO not implemented yet.
  auto sa = get_underlying_sarray();
  sa->save(index_file);
}

void unity_sarray::clear() {
  m_planner_node =
      query_eval::op_sarray_source::make_planner_node(get_empty_sarray());
}

void unity_sarray::save(oarchive& oarc) const {
  oarc << true;
  std::string prefix = oarc.get_prefix();
  const_cast<unity_sarray*>(this)->save_array_by_index_file(prefix + ".sidx");
}

void unity_sarray::load(iarchive& iarc) {
  clear();
  bool has_sarray;
  iarc >> has_sarray;
  if (has_sarray) {
    std::string prefix = iarc.get_prefix() + ".sidx";
    construct_from_sarray_index(prefix);
  }
}

size_t unity_sarray::size() {
  Dlog_func_entry();
  auto length = infer_planner_node_length(m_planner_node);
  if (length == -1) {
    return get_underlying_sarray()->size();
  } else {
    return length;
  }
}

bool unity_sarray::has_size() {
  auto length = infer_planner_node_length(m_planner_node);
  return length != -1;
}

std::shared_ptr<sarray<flexible_type> > unity_sarray::get_underlying_sarray() {
  Dlog_func_entry();
  auto sf = query_eval::planner().materialize(m_planner_node);
  ASSERT_EQ(sf.num_columns(), 1);
  return sf.select_column(0);
}

std::shared_ptr<planner_node> unity_sarray::get_planner_node() {
  return m_planner_node;
}

flex_type_enum unity_sarray::dtype() {
  Dlog_func_entry();
  auto nodetype = infer_planner_node_type(m_planner_node);
  ASSERT_EQ(nodetype.size(), 1);
  return nodetype[0];
}

std::shared_ptr<unity_sarray_base> unity_sarray::head(size_t nrows) {
  auto sa_head = std::make_shared<sarray<flexible_type>>();
  sa_head->open_for_write(1);
  sa_head->set_type(dtype());
  auto out = sa_head->get_output_iterator(0);
  size_t row_counter = 0;
  if (nrows > 0) {
    auto callback = [&out, &row_counter, nrows](size_t segment_id,
                                                const std::shared_ptr<sframe_rows>& data) {
      for (const auto& row : (*data)) {
        *out = row[0];
        ++out;
        ++row_counter;
        if (row_counter == nrows) return true;
      }
      return false;
    };
    query_eval::planner().materialize(this->get_planner_node(),
                                      callback,
                                      1 /* process in as 1 segment */);
  }
  sa_head->close();
  auto ret = std::make_shared<unity_sarray>();
  ret->construct_from_sarray(sa_head);
  return ret;
}

std::shared_ptr<unity_sarray_base> unity_sarray::transform(const std::string& lambda,
                                                           flex_type_enum type,
                                                           bool skip_undefined,
                                                           int seed) {
  log_func_entry();

  // create a le_transform operator to lazily evaluate this
  auto lambda_node =
      query_eval::op_lambda_transform::
              make_planner_node(m_planner_node,
                                lambda,
                                type,
                                std::vector<std::string>(),
                                skip_undefined,
                                seed);
  auto ret_unity_sarray = std::make_shared<unity_sarray>();
  ret_unity_sarray->construct_from_planner_node(lambda_node);
  return ret_unity_sarray;
}


std::shared_ptr<unity_sarray_base> unity_sarray::transform_native(
    const function_closure_info& toolkit_fn_closure,
    flex_type_enum type,
    bool skip_undefined,
    int seed) {
  auto native_execute_function =
                  get_unity_global_singleton()
                  ->get_toolkit_function_registry()
                  ->get_native_function(toolkit_fn_closure);

  auto fn =
      [native_execute_function, skip_undefined](const sframe_rows::row& f)->flexible_type {
        if (skip_undefined && f[0].get_type() == flex_type_enum::UNDEFINED) {
          return flex_undefined();
        } else {
          variant_type var = f[0];
          return variant_get_value<flexible_type>(native_execute_function({var}));
        }
      };
  auto ret_sarray = std::make_shared<unity_sarray>();

  ret_sarray->construct_from_planner_node(
      query_eval::op_transform::make_planner_node(m_planner_node, fn, type, seed));

  return ret_sarray;
}

std::shared_ptr<unity_sarray_base> unity_sarray::transform_lambda(
    std::function<flexible_type(const flexible_type&)> function,
    flex_type_enum type,
    bool skip_undefined,
    int seed) {

  auto fn = [function, type, skip_undefined](const sframe_rows::row& f)->flexible_type {
    if (skip_undefined && f[0].get_type() == flex_type_enum::UNDEFINED) {
      return flex_undefined();
    } else {
      flexible_type ret = function(f[0]);
      if (ret.get_type() == type || ret.get_type() == flex_type_enum::UNDEFINED) {
        return ret;
      } else {
        flexible_type changed_ret(type);
        changed_ret.soft_assign(ret);
        return changed_ret;
      }
    }
  };
  auto ret_sarray = std::make_shared<unity_sarray>();

  ret_sarray->construct_from_planner_node(
      query_eval::op_transform::make_planner_node(m_planner_node, fn, type, seed));

  return ret_sarray;
}

std::shared_ptr<unity_sarray_base> unity_sarray::append(
    std::shared_ptr<unity_sarray_base> other) {

  std::shared_ptr<unity_sarray> other_unity_sarray =
      std::static_pointer_cast<unity_sarray>(other);

  if (this->dtype() != other->dtype()) {
    log_and_throw("Both SArrays have to have the same value type");
  }

  auto ret_sarray = std::make_shared<unity_sarray>();

  ret_sarray->construct_from_planner_node(
      query_eval::op_append::make_planner_node(m_planner_node,
                                               other_unity_sarray->m_planner_node));

  return ret_sarray;
}

std::shared_ptr<unity_sarray_base> unity_sarray::vector_slice(size_t start, size_t end) {
  log_func_entry();
  auto this_dtype = dtype();
  if (this_dtype != flex_type_enum::LIST && this_dtype != flex_type_enum::VECTOR) {
    log_and_throw("Cannot slice a non-vector array.");
  }
  if (end <= start) {
    log_and_throw("end of slice must be greater than start of slice.");
  }

  flex_type_enum output_dtype =
      (end == start + 1 && this_dtype == flex_type_enum::VECTOR) ?
        flex_type_enum::FLOAT : this_dtype;

  auto fn =
      [=](const sframe_rows::row& row)->flexible_type {
        const auto& f = row[0];
        if (f.get_type() == flex_type_enum::UNDEFINED) {
          return f;
        } else {
          // if we can slice from the array
          if (end <= f.size()) {
            // yup we have enough room to slice the array.
            flexible_type ret;
            if (output_dtype == flex_type_enum::FLOAT) {
              // length 1
              ret.reset(flex_type_enum::FLOAT);
              ret.soft_assign(f[start]);
            } else {
              // length many
              ret.reset(output_dtype);
              for (size_t i = start; i < end; ++i) {
                if (this_dtype == flex_type_enum::VECTOR) {
                  ret.push_back(f[i]);
                } else {
                  ret.push_back(f.array_at(i));
                }
              }
            }
            return ret;
          } else {
            // no room to slice the array. fail.
            return FLEX_UNDEFINED;
          }
        }
      };

  auto ret_sarray = std::make_shared<unity_sarray>();

  ret_sarray->construct_from_planner_node(
      query_eval::op_transform::make_planner_node(m_planner_node, fn, output_dtype));

  return ret_sarray;
}

std::shared_ptr<unity_sarray_base> unity_sarray::filter(const std::string& lambda,
                                                        bool skip_undefined, int seed) {
  return logical_filter(
     std::static_pointer_cast<unity_sarray>(transform(lambda,
                                                      flex_type_enum::UNDEFINED,
                                                      skip_undefined,
                                                      seed)));
}


std::shared_ptr<unity_sarray_base>
unity_sarray::logical_filter(std::shared_ptr<unity_sarray_base> index) {
  log_func_entry();

  ASSERT_TRUE(index != nullptr);
  std::shared_ptr<unity_sarray> other_array =
      std::static_pointer_cast<unity_sarray>(index);

  auto equal_length = query_eval::planner().test_equal_length(this->get_planner_node(),
                                                              other_array->get_planner_node());

  if (!equal_length) {
    log_and_throw("Logical filter array must have the same size");
  }

  std::shared_ptr<unity_sarray> other_array_binarized =
      std::static_pointer_cast<unity_sarray>(
      other_array->transform_lambda(
            [](const flexible_type& f)->flexible_type {
              return (flex_int)(!f.is_zero());
            }, flex_type_enum::INTEGER, true, 0));

  auto ret = std::make_shared<unity_sarray>();
  ret->construct_from_planner_node(
      op_logical_filter::make_planner_node(m_planner_node,
                                           other_array_binarized->m_planner_node));
  return ret;
}


std::shared_ptr<unity_sarray_base> unity_sarray::topk_index(size_t k, bool reverse) {
  log_func_entry();

  unity_sarray_binary_operations::
      check_operation_feasibility(dtype(), dtype(), "<");

  auto sarray_ptr = get_underlying_sarray();
  // check that I have less than comparable of this type
  struct pqueue_value_type {
    flexible_type val;
    size_t segment_id;
    size_t segment_offset;
    bool operator<(const pqueue_value_type& other) const {
      return val < other.val;
    }
  };
  typedef boost::heap::priority_queue<pqueue_value_type,
          //  darn this is ugly this defines the comparator type
          //  as a generic std::function
          boost::heap::compare<
              std::function<bool(const pqueue_value_type&,
                                 const pqueue_value_type&)> > > pqueue_type;

  // ok done. now we need to merge the values from all of the queues
  pqueue_type::value_compare comparator;
  if (reverse) {
    comparator = std::less<pqueue_value_type>();
  } else {
    comparator =
        [](const pqueue_value_type& a, const pqueue_value_type& b)->bool {
          return !(a < b);
        };
  }

  auto sarray_reader = sarray_ptr->get_reader(thread::cpu_count());
  std::vector<pqueue_type> queues(sarray_reader->num_segments(),
                                  pqueue_type(comparator));

  // parallel insert into num-segments of priority queues
  parallel_for(0, sarray_reader->num_segments(),
               [&](size_t idx) {
                 auto begin = sarray_reader->begin(idx);
                 auto end = sarray_reader->end(idx);
                 size_t ctr = 0;
                 while(begin != end) {
                   if (!((*begin).is_na())) {
                     queues[idx].push(pqueue_value_type{*begin, idx, ctr});
                     if (queues[idx].size() > k) queues[idx].pop();
                   }
                   ++ctr;
                   ++begin;
                 }
               });
  pqueue_type master_queue(comparator);

  for(auto& subqueue : queues) {
    for (auto& pqueue_value: subqueue) {
      master_queue.push(pqueue_value);
      if (master_queue.size() > k) master_queue.pop();
    }
  }
  // good. now... split this into the collection of segments as the
  // values to flag as true
  std::vector<std::vector<size_t> > values_to_flag(sarray_reader->num_segments());
  for (auto& pqueue_value: master_queue) {
    values_to_flag[pqueue_value.segment_id].push_back(pqueue_value.segment_offset);
  }
  // sort the subsequences
  for (auto& subvec: values_to_flag) {
    std::sort(subvec.begin(), subvec.end());
  }

  // now we need to write out the segments
  auto out_sarray = std::make_shared<sarray<flexible_type>>();
  out_sarray->open_for_write(sarray_reader->num_segments());
  out_sarray->set_type(flex_type_enum::INTEGER);

  parallel_for(0, sarray_reader->num_segments(),
               [&](size_t idx) {
                 auto output = out_sarray->get_output_iterator(idx);
                 size_t ctr = 0;
                 size_t subvecidx = 0;
                 size_t target_elements = sarray_reader->segment_length(idx);
                 // write some mix of 0 and 1s. outputing 1s
                 // for each time the ctr an entry in values_to_flag[idx]
                 while(ctr < target_elements) {
                   // when we run out of elements in subvec we break
                   if (subvecidx >= values_to_flag[idx].size()) break;
                   if (values_to_flag[idx][subvecidx] == ctr) {
                       (*output) = 1;
                       ++subvecidx;
                    } else {
                       (*output) = 0;
                    }
                    ++output;
                    ++ctr;
                 }
                 // here we have ran out of elements in the sub vector
                 // and we just output all zeros
                 while(ctr < target_elements) {
                   (*output) = 0;
                    ++output;
                    ++ctr;
                 }
               });

  out_sarray->close();
  std::shared_ptr<unity_sarray> ret_unity_sarray(new unity_sarray());
  ret_unity_sarray->construct_from_sarray(out_sarray);

  return ret_unity_sarray;
}


size_t unity_sarray::num_missing() {
  log_func_entry();
  auto reductionfn = [](const flexible_type& f, size_t& n_missing)->void {
    if (f.get_type() == flex_type_enum::UNDEFINED) ++n_missing;
  };
  auto combinefn = [](const size_t& left, size_t& right)->void {
    right += left;
  };

  return query_eval::reduce<size_t>(m_planner_node,
                                    reductionfn, combinefn, 0);
}

bool unity_sarray::all() {
  log_func_entry();
  class early_termination_has_a_zero_value{};
  auto reductionfn = [](const flexible_type& f, int& segment_all)->void {
    segment_all &= !f.is_zero();
    if (segment_all == 0) {
      throw early_termination_has_a_zero_value();
    }
  };
  try {
    return query_eval::reduce<int>(m_planner_node,
                                   reductionfn, reductionfn, 1) > 0;
  } catch (early_termination_has_a_zero_value) {
    return false;
  }
}

bool unity_sarray::any() {
  log_func_entry();
  class early_termination_has_a_one_value{};
  auto reductionfn = [](const flexible_type& f, int& segment_all)->void {
    segment_all |= !f.is_zero();
    if (segment_all == 1) {
      throw early_termination_has_a_one_value();
    }
  };
  try {
    return query_eval::reduce<int>(m_planner_node,
                                   reductionfn, reductionfn, 0) > 0;
  } catch (early_termination_has_a_one_value) {
    return true;
  }
}

flexible_type unity_sarray::max() {
  log_func_entry();

  flex_type_enum cur_type = dtype();

  if(cur_type == flex_type_enum::INTEGER ||
       cur_type == flex_type_enum::DATETIME||
     cur_type == flex_type_enum::FLOAT) {

    flexible_type max_val;
    if(cur_type == flex_type_enum::INTEGER) {
      max_val = std::numeric_limits<flex_int>::lowest();
    } else if(cur_type == flex_type_enum::DATETIME) {
      max_val = flex_date_time(
          flexible_type_impl::ptime_to_time_t(boost::posix_time::min_date_time));
    } else if(cur_type == flex_type_enum::FLOAT) {
      max_val = std::numeric_limits<flex_float>::lowest();
    }

    auto reductionfn = [&](const flexible_type& f, flexible_type& maxv)->void {
                          if (f.get_type() != flex_type_enum::UNDEFINED) {
                            if (maxv.get_type() == flex_type_enum::UNDEFINED) maxv = max_val;
                            if(f > maxv) maxv = f;
                          }
                        };

    max_val =
      query_eval::reduce<flexible_type>(m_planner_node, reductionfn,
                                        reductionfn, flex_undefined());

    return max_val;
  } else {
    log_and_throw("Cannot perform on non-numeric types!");
  }
}

flexible_type unity_sarray::min() {
  log_func_entry();

  flex_type_enum cur_type = dtype();
  if(cur_type == flex_type_enum::INTEGER ||
     cur_type == flex_type_enum::DATETIME||
     cur_type == flex_type_enum::FLOAT) {

    flexible_type min_val;
    if(cur_type == flex_type_enum::INTEGER) {
      min_val = std::numeric_limits<flex_int>::max();
    } else if(cur_type == flex_type_enum::DATETIME) {
      min_val = flex_date_time(
          flexible_type_impl::ptime_to_time_t(boost::posix_time::max_date_time));
    } else if(cur_type == flex_type_enum::FLOAT) {
      min_val = std::numeric_limits<flex_float>::max();
    }
    auto reductionfn = [&](const flexible_type& f, flexible_type& minv)->void {
                    if (f.get_type() != flex_type_enum::UNDEFINED) {
                      if (minv.get_type() == flex_type_enum::UNDEFINED) minv = min_val;
                      if(f < minv) minv = f;
                    }
                  };

    min_val =
        query_eval::reduce<flexible_type>(m_planner_node, reductionfn,
                                          reductionfn, flex_undefined());
    return min_val;
  } else {
    log_and_throw("Cannot perform on non-numeric types!");
  }

  return flex_undefined();
}

flexible_type unity_sarray::sum() {
  log_func_entry();

  flex_type_enum cur_type = dtype();
  if(cur_type == flex_type_enum::INTEGER ||
     cur_type == flex_type_enum::FLOAT) {

    flexible_type start_val;
    if(cur_type == flex_type_enum::INTEGER) {
      start_val = flex_int(0);
    } else {
      start_val = flex_float(0);
    }

    auto reductionfn =
        [](const flexible_type& f, flexible_type& sum)->void {
          if (f.get_type() != flex_type_enum::UNDEFINED) {
            sum += f;
          }
        };

    flexible_type sum_val =
        query_eval::reduce<flexible_type>(m_planner_node, reductionfn,
                                          reductionfn, start_val);

    return sum_val;
  } else if (cur_type == flex_type_enum::VECTOR || cur_type == flex_type_enum::ND_VECTOR) {

    bool failure = false;
    auto reductionfn =
        [&failure](const flexible_type& f, std::pair<bool, flexible_type>& sum)->bool {
          if (f.get_type() != flex_type_enum::UNDEFINED) {
            if (sum.first == false) {
              // initial val
              sum.first = true;
              sum.second = f;
            } else if (sum.second.get_type() == flex_type_enum::ND_VECTOR &&
                       !sum.second.get<flex_nd_vec>().same_shape(f.get<flex_nd_vec>())){
              failure = true;
             return false;
            } else if (sum.second.size() == f.size()) {
              // accumulation
              sum.second += f;
            } else {
              // length mismatch. fail
              failure = true;
              return false;
            }
          }
          return true;
        };

    auto combinefn =
        [&failure](const std::pair<bool, flexible_type>& f, std::pair<bool, flexible_type>& sum)->bool {
          if (sum.first == false) {
            // initial state
            sum = f;
          } else if (f.first == false) {
            // there is no f to add.
            return true;
          } else if (sum.second.get_type() == flex_type_enum::ND_VECTOR &&
                     !sum.second.get<flex_nd_vec>().same_shape(f.second.get<flex_nd_vec>())){
            failure = true;
            return false;
          } else if (sum.second.size() == f.second.size()) {
            // accumulation
            sum.second += f.second;
          } else {
            // length mismatch
            failure = true;
            return false;
          }
          return true;
        };

    std::pair<bool, flexible_type> start_val{false, flexible_type()};
    start_val.second.reset(cur_type);
    std::pair<bool, flexible_type> sum_val =
        query_eval::reduce<std::pair<bool, flexible_type> >(m_planner_node, reductionfn,
                                                            combinefn , start_val);

    // failure indicates there is a missing value, or there is vector length
    // mismatch
    if (failure) {
      if (cur_type == flex_type_enum::ND_VECTOR) {
        log_and_throw("Cannot perform sum over ndarrays of different shapes.");
      } else {
        log_and_throw("Cannot perform sum over vectors of variable length.");
      }
    }

    return sum_val.second;

  } else {
    log_and_throw("Cannot perform on non-numeric types!");
  }
}

flexible_type unity_sarray::mean() {
  log_func_entry();


  flex_type_enum cur_type = dtype();
  if(cur_type == flex_type_enum::INTEGER ||
     cur_type == flex_type_enum::FLOAT ) {

    std::pair<double, size_t> start_val{0.0, 0.0}; // mean, and size
    auto reductionfn =
        [](const flexible_type& f,
           std::pair<double, size_t>& mean)->void {
          if (f.get_type() != flex_type_enum::UNDEFINED) {
            // Divide done each time to keep from overflowing
            ++mean.second;
            mean.first += (flex_float(f) - mean.first) / double(mean.second);
          }
        };

    // second reduction function to aggregate result
    auto aggregatefn = [](const std::pair<double, size_t>& f,
                          std::pair<double, size_t> &mean)->void {
      // weighted sum of the two
      if (mean.second + f.second > 0) {
        mean.first =
            mean.first * ((double)mean.second / (double)(mean.second + f.second)) +
            f.first * ((double)f.second / (double)(mean.second + f.second));
        mean.second += f.second;
      }
    };

    std::pair<double, size_t> mean_val =
        query_eval::reduce<std::pair<double, size_t> >(m_planner_node, reductionfn,
                                                       aggregatefn, start_val);

    if (mean_val.second == 0) return flex_undefined();
    else return mean_val.first;


  } else if(cur_type == flex_type_enum::VECTOR || cur_type == flex_type_enum::ND_VECTOR) {

    std::pair<flexible_type, size_t> start_val{flexible_type(), 0}; // mean, and size
    auto reductionfn =
        [](const flexible_type& f,
           std::pair<flexible_type, size_t>& mean)->void {
          if (f.get_type() == flex_type_enum::UNDEFINED) return;
          // In the first operation in case of vector, initialzed vector will be size 0
          // so we cannot simply add. Copy instead.
          if (mean.second == 0){
            ++mean.second;
            mean.first = f;
          } else {
            if (f.get_type() == flex_type_enum::VECTOR && f.size() != mean.first.size()){
              log_and_throw("Cannot perform mean on SArray with vectors of different lengths.");
            } else if (mean.first.get_type() == flex_type_enum::ND_VECTOR &&
                       !mean.first.get<flex_nd_vec>().same_shape(f.get<flex_nd_vec>())){
              log_and_throw("Cannot perform mean on ndarrays of different shapes.");
            }
            // Divide done each time to keep from overflowing
            ++mean.second;
            mean.first += (f - mean.first) / double(mean.second);
          }
        };

    // second reduction function to aggregate result
    auto aggregatefn = [](const std::pair<flexible_type, size_t>& f,
                          std::pair<flexible_type, size_t> &mean)->void {
      // weighted sum of the two
      if (mean.second > 0 &&  f.second > 0) {
        if (mean.first.get_type() == flex_type_enum::VECTOR && f.first.size() != mean.first.size()){
          log_and_throw("Cannot perform mean on SArray with vectors of different lengths.");
        } else if (mean.first.get_type() == flex_type_enum::ND_VECTOR &&
            !mean.first.get<flex_nd_vec>().same_shape(f.first.get<flex_nd_vec>())){
          log_and_throw("Cannot perform mean on ndarrays of different shapes.");
        }
        mean.first =
            mean.first * ((double)mean.second / (double)(mean.second + f.second)) +
            f.first * ((double)f.second / (double)(mean.second + f.second));
        mean.second += f.second;
        // If count of mean is 0, simply copy the other over since we cannot add
        // vectors of different lengths.
      } else if (f.second > 0){
        mean.first = f.first;
        mean.second = f.second;
      }
    };

    std::pair<flexible_type, size_t> mean_val =
        query_eval::reduce<std::pair<flexible_type, size_t> >(m_planner_node, reductionfn,
                                                              aggregatefn, start_val);

    if (mean_val.second == 0) return flex_undefined();
    else return mean_val.first;
  } else {
    log_and_throw("Cannot perform on types that are not numeric or vector!");
  }
}

flexible_type unity_sarray::std(size_t ddof) {
  log_func_entry();
  flexible_type variance = this->var(ddof);
  // Return whatever error happens
  if(variance.get_type() == flex_type_enum::UNDEFINED) {
    return variance;
  }

  return std::sqrt((flex_float)variance);
}

flexible_type unity_sarray::var(size_t ddof) {
  log_func_entry();

  if((!this->has_size()) || this->size() > 0) {
    size_t size = this->size();

    flex_type_enum cur_type = dtype();
    if(cur_type == flex_type_enum::INTEGER ||
       cur_type == flex_type_enum::FLOAT) {

      if(ddof >= size) {
        log_and_throw("Cannot calculate with degrees of freedom <= 0");
      }

      // formula from
      // http://en.wikipedia.org/wiki/Algorithms_for_calculating_variance#Incremental_Algorithm
      struct incremental_var : public IS_POD_TYPE {
        size_t n = 0;
        double mean = 0;
        double m2 = 0;
      };
      auto reductionfn = [](const flexible_type& f, incremental_var& var)->bool {
                      if (f.get_type() != flex_type_enum::UNDEFINED) {
                        ++var.n;
                        double delta = flex_float(f) - var.mean;
                        var.mean += delta / var.n;
                        var.m2 += delta * (flex_float(f) - var.mean);
                      }
                      return true;
                    };

      auto aggregatefn = [](const incremental_var& f, incremental_var& var)->bool {
        double delta = f.mean - var.mean;
        if (var.n + f.n > 0) {
          var.mean =
              var.mean * ((double)var.n / (double)(var.n + f.n)) +
              f.mean * ((double)f.n / (double)(var.n + f.n));
          var.m2 += f.m2 + delta * var.n * delta * f.n /(double)(var.n + f.n);
          var.n += f.n;
        }
        return true;
      };

      incremental_var var =
        query_eval::reduce<incremental_var>(m_planner_node, reductionfn,
                                            aggregatefn, incremental_var());

      // Divide by degrees of freedom and return
      if (var.n == 0) return flex_undefined();
      return var.m2 / flex_float(var.n - ddof);
    } else {
      log_and_throw("Cannot perform on non-numeric types!");
    }
  }
  return flex_undefined();
}

std::shared_ptr<unity_sarray_base> unity_sarray::str_to_datetime(std::string format) {
  log_func_entry();
  flex_type_enum current_type = dtype();
  if (current_type != flex_type_enum::STRING) {
    log_and_throw("input SArray must be string type.");
  }

  using flexible_type_impl::date_time_string_reader;
  if (format == "ISO") {
    format.clear();  // date_time_string_reader interprets "" as ISO
  }
  const size_t max_n_threads = thread::cpu_count();
  auto readers = std::make_shared<std::vector<date_time_string_reader>>();
  readers->reserve(max_n_threads);
  for (size_t index = 0; index < max_n_threads;index++) {
    readers->emplace_back(format);
  }
  auto transform_fn = [readers](const flexible_type& f) -> flexible_type {
    size_t thread_idx = thread::thread_id();
<<<<<<< HEAD
    date_time_string_reader& reader = readers->at(thread_idx);
    return flexible_type(reader.read(f.get<flex_string>()));
=======
    const auto& stream = streams[thread_idx];
    try {
      if(f.get<flex_string>() != ""){
        boost::local_time::local_date_time ldt(boost::posix_time::not_a_date_time);
        stream->str(f.get<flex_string>());
        (*stream) >> ldt;

        boost::posix_time::ptime p = ldt.utc_time();
        std::time_t _time = flexible_type_impl::ptime_to_time_t(p);
        int32_t microseconds = flexible_type_impl::ptime_to_fractional_microseconds(p);
        int32_t timezone_offset = flex_date_time::EMPTY_TIMEZONE;
        if(ldt.zone()) {
          timezone_offset =
              (int32_t)ldt.zone()->base_utc_offset().total_seconds() /
              flex_date_time::TIMEZONE_RESOLUTION_IN_SECONDS;
        }
        return flexible_type(flex_date_time(_time,timezone_offset, microseconds));
      }else{
        return flexible_type(flex_undefined());
      }
    } catch(std::exception& ex) {
      log_and_throw("Unable to interpret " + f.get<flex_string>() +
                    " as string with " + format + " format");
    }
>>>>>>> 133c3307
  };
  auto ret = transform_lambda(transform_fn,
                              flex_type_enum::DATETIME,
                              true /*skip undefined*/,
                              0 /*random seed*/);
  // force materialization
  ret->materialize();
  return ret;
}

std::shared_ptr<unity_sarray_base> unity_sarray::datetime_to_str(const std::string format) {
  flex_type_enum current_type = dtype();
  if (current_type != flex_type_enum::DATETIME) {
    log_and_throw("input SArray must be datetime type.");
  }

  const size_t max_n_threads = thread::cpu_count();
  std::vector<std::shared_ptr<std::ostringstream> > streams(max_n_threads);
  for (size_t index = 0; index < max_n_threads;index++) {
    std::shared_ptr<std::ostringstream> ss(new std::ostringstream);
    ss->exceptions(std::ios_base::failbit);
    ss->imbue(std::locale(ss->getloc(),
                          new boost::local_time::local_time_facet(format.c_str())));
    streams[index] = ss;
  }

  using namespace boost;
  using namespace local_time;
  using namespace gregorian;
  using posix_time::time_duration;

  time_zone_names empty_timezone("", "", "", "");
  time_duration empty_utc_offset(0,0,0);
  dst_adjustment_offsets empty_adj_offsets(time_duration(0,0,0),
                                           time_duration(0,0,0),
                                           time_duration(0,0,0));
  time_zone_ptr empty_tz(
      new custom_time_zone(empty_timezone, empty_utc_offset,
                           empty_adj_offsets,
                           boost::shared_ptr<dst_calc_rule>()));

  auto transform_fn = [format, streams, empty_tz](const flexible_type& f) -> flexible_type {
    size_t thread_idx = thread::thread_id();
    const auto& stream = streams[thread_idx];
    flexible_type ret;
    try {
      const flex_date_time & dt = f.get<flex_date_time>();
      if (dt.time_zone_offset() != flex_date_time::EMPTY_TIMEZONE) {
        std::string prefix = "0.";
        int sign_adjuster = 1;
        if(dt.time_zone_offset() < 0) {
          sign_adjuster = -1;
          prefix = "-0.";
        }
        // prepend a GMT0. or GMT-0. to the string for the timezone information
        // TODO: This can be optimized by precomputing this for all zones outsize
        // of the function.
        boost::local_time::time_zone_ptr zone(
            new boost::local_time::posix_time_zone(
                "GMT" + prefix +
                std::to_string(sign_adjuster *
                               dt.time_zone_offset() *
                               flex_date_time::TIMEZONE_RESOLUTION_IN_MINUTES)));
        boost::local_time::local_date_time az(
            flexible_type_impl::ptime_from_time_t(dt.posix_timestamp(),
                                                  dt.microsecond()), zone);
        (*stream) << az;
      } else {
        boost::local_time::local_date_time az(
            flexible_type_impl::ptime_from_time_t(dt.posix_timestamp(),
                                                  dt.microsecond()),
            empty_tz);
        (*stream) << az;
      }
      ret = stream->str();
      stream->str(std::string()); // need to clear stringstream buffer
    } catch(...) {
      log_and_throw("Unable to interpret " + f.get<flex_string>()
                    + " as string with " + format + " format");
    }
    return ret;
  };

  auto ret = transform_lambda(transform_fn,
                              flex_type_enum::STRING,
                              true /*skip undefined*/,
                              0 /*random seed*/);
  // force materialization
  ret->materialize();
  return ret;
}

std::shared_ptr<unity_sarray_base> unity_sarray::astype(flex_type_enum dtype,
                                                        bool undefined_on_failure) {
  auto ret = lazy_astype(dtype, undefined_on_failure);
  if (undefined_on_failure == false &&
      this->dtype() == flex_type_enum::STRING && dtype != flex_type_enum::STRING) {
    // if we are parsing, materialize
    ret->materialize();
  }
  return ret;
}
std::shared_ptr<unity_sarray_base> unity_sarray::lazy_astype(flex_type_enum dtype,
                                                             bool undefined_on_failure) {
  log_func_entry();

  flex_type_enum current_type = this->dtype();
  // Special path for converting image sarray to vector type.
  if (current_type == flex_type_enum::IMAGE &&
      dtype == flex_type_enum::VECTOR) {
      return image_util::image_sarray_to_vector_sarray(
          std::static_pointer_cast<unity_sarray>(shared_from_this()),
          undefined_on_failure);
  }

  // if no changes. just keep the identity function
  if (dtype == current_type) {
    return std::static_pointer_cast<unity_sarray>(shared_from_this());
  }

  if(! (flex_type_is_convertible(current_type, dtype) ||
        (current_type == flex_type_enum::STRING && dtype == flex_type_enum::INTEGER) ||
        (current_type == flex_type_enum::STRING && dtype == flex_type_enum::FLOAT) ||
        (current_type == flex_type_enum::STRING && dtype == flex_type_enum::VECTOR) ||
        (current_type == flex_type_enum::STRING && dtype == flex_type_enum::LIST) ||
        (current_type == flex_type_enum::STRING && dtype == flex_type_enum::DICT) ||
        (current_type == flex_type_enum::LIST&& dtype == flex_type_enum::VECTOR)
       )) {
    log_and_throw("Not able to cast to given type");
  }


  // The assigment operator takes care of casting
  if (current_type == flex_type_enum::STRING) {
    flexible_type_parser parser;
    // we need to treat strings with special care
    // we need to perform a lexical cast
    auto transform_fn = [dtype,undefined_on_failure,parser]
        (const flexible_type& f)mutable ->flexible_type {
      if (f.get_type() == flex_type_enum::UNDEFINED) return f;
      flexible_type ret;
      try {
        if (dtype == flex_type_enum::INTEGER) {
          ret = f.to<flex_int>();
        } else if (dtype == flex_type_enum::FLOAT) {
          ret = f.to<flex_float>();
        } else if (dtype == flex_type_enum::VECTOR) {
          bool success;
          const std::string& val = f.get<flex_string>();
          const char* c = val.c_str();
          std::tie(ret, success) = parser.vector_parse(&c, val.length());
          if (!success) {
            if (undefined_on_failure) ret = FLEX_UNDEFINED;
            else log_and_throw("Cannot convert to array");
          }
        } else if (dtype == flex_type_enum::LIST) {
          bool success;
          const std::string& val = f.get<flex_string>();
          const char* c = val.c_str();
          std::tie(ret, success) = parser.recursive_parse(&c, val.length());
          if (!success) {
            if (undefined_on_failure) ret = FLEX_UNDEFINED;
            else log_and_throw("Cannot convert to list");
          }
        } else if (dtype == flex_type_enum::DICT) {
          bool success;
          const std::string& val = f.get<flex_string>();
          const char* c = val.c_str();
          std::tie(ret, success) = parser.dict_parse(&c, val.length());
          if (!success) {
            if (undefined_on_failure) ret = FLEX_UNDEFINED;
            else log_and_throw("Cannot convert to dict");
          }
        }
      } catch(const std::string& s) {
        if (undefined_on_failure) ret = FLEX_UNDEFINED;
        else log_and_throw("Unable to interpret value of \"" + f.get<flex_string>()
                           + "\" as a " + flex_type_enum_to_name(dtype) + ".");
      } catch(const std::exception& s) {
        if (undefined_on_failure) ret = FLEX_UNDEFINED;
        else log_and_throw("Unable to interpret value of \"" + f.get<flex_string>()
                           + "\" as a " + flex_type_enum_to_name(dtype) + ".");
      }
      return ret;
    };

    auto ret = transform_lambda(transform_fn,
                                dtype,
                                true /*skip undefined*/,
                                0 /*random seed*/);
    return ret;

  } else {
    auto ret = transform_lambda([dtype, undefined_on_failure](const flexible_type& f)->flexible_type {
                                  flexible_type ret(dtype);
                                  try {
                                    ret.soft_assign(f);
                                  } catch (...) {
                                    if (undefined_on_failure) return FLEX_UNDEFINED;
                                    else throw;
                                  }
                                  return ret;
                                },
                                dtype,
                                true /*skip undefined*/,
                                0 /*random seed*/);
    return ret;
  }
}

std::shared_ptr<unity_sarray_base> unity_sarray::clip(flexible_type lower,
                                                      flexible_type upper) {
  log_func_entry();
  flex_type_enum cur_type = dtype();
  if(cur_type == flex_type_enum::INTEGER ||
     cur_type == flex_type_enum::FLOAT ||
     cur_type == flex_type_enum::VECTOR) {
    // Check types of lower and upper for numeric/undefined
    if((lower.get_type() != flex_type_enum::INTEGER &&
        lower.get_type() != flex_type_enum::FLOAT &&
        lower.get_type() != flex_type_enum::UNDEFINED) ||
       (upper.get_type() != flex_type_enum::INTEGER &&
        upper.get_type() != flex_type_enum::FLOAT &&
        upper.get_type() != flex_type_enum::UNDEFINED)) {
      log_and_throw("Must give numeric thresholds!");
    }

    // If undefined, that threshold doesn't exist
    bool clip_lower = !(lower.get_type() == flex_type_enum::UNDEFINED);
    bool clip_upper = !(upper.get_type() == flex_type_enum::UNDEFINED);

    if(clip_lower && clip_upper) {
      if(lower > upper) {
        log_and_throw("Upper clip value must be less than lower value.");
      }
    } else if(!clip_lower && !clip_upper) {
      // No change to the SArray, just return the same one
      return std::static_pointer_cast<unity_sarray>(shared_from_this());
    }

    bool threshold_is_float = (lower.get_type() == flex_type_enum::FLOAT) ||
                              (upper.get_type() == flex_type_enum::FLOAT);

    flex_type_enum new_type = cur_type;
    if(cur_type == flex_type_enum::INTEGER && threshold_is_float) {
      // If the threshold is float, the result sarray is always float
      new_type = flex_type_enum::FLOAT;
    } else if(cur_type == flex_type_enum::FLOAT && !threshold_is_float) {
      // Threshold must be a float to compare against a list of floats
      if(clip_lower) lower = flex_float(lower);
      if(clip_upper) upper = flex_float(upper);
    }

    auto transformfn = [=](const flexible_type& f)->flexible_type {
      if (f.get_type() == flex_type_enum::UNDEFINED) return f;
      else if (f.get_type() == flex_type_enum::VECTOR) {
        flexible_type newf = f;
        for (size_t i = 0;i < newf.size(); ++i) {
          if(clip_lower && (newf[i] < lower)) {
            newf[i] = lower;
          } else if(clip_upper && (newf[i] > upper)) {
            newf[i] = upper;
          }
        }
        return newf;
      } else {
        // float or integer
        if(clip_lower && (f < lower)) {
          return lower;
        } else if(clip_upper && (f > upper)) {
          return upper;
        }
      }
      return f;
    };

    auto ret = transform_lambda(transformfn,
                                new_type,
                                true /*skip undefined*/,
                                0 /*random seed*/);
    return ret;
  } else {
    log_and_throw("Cannot perform on non-numeric types");
  }
}


size_t unity_sarray::nnz() {
  log_func_entry();
  auto reductionfn =
      [&](const flexible_type& f, size_t& ctr)->void {
        if(!f.is_zero()) ++ctr;
      };
  auto combinefn =
      [&](const size_t& f, size_t& ctr)->void {
        ctr += f;
      };
  return query_eval::reduce<size_t>(m_planner_node,
                                    reductionfn, combinefn, 0);
}

std::shared_ptr<unity_sarray_base> unity_sarray::scalar_operator(flexible_type other,
                                                                 std::string op,
                                                                 bool right_operator) {
  flex_type_enum left_type, right_type;

  if (!right_operator) {
    // this is a left operator. we are doing array [op] other
    left_type = dtype();
    right_type = other.get_type();
  } else {
    // this is a right operator. we are doing other [op] array
    left_type = other.get_type();
    right_type = dtype();
  }

  // check for correctness and figure out the output type,
  // and get the operation we need to perform

  unity_sarray_binary_operations::
      check_operation_feasibility(left_type, right_type, op);

  flex_type_enum output_type = unity_sarray_binary_operations::
      get_output_type(left_type, right_type, op);

  auto binaryfn = unity_sarray_binary_operations::
      get_binary_operator(left_type, right_type, op);

  // quick exit for empty array
  if (has_size() && size() == 0) {
    std::shared_ptr<unity_sarray> ret(new unity_sarray);
    ret->construct_from_vector(std::vector<flexible_type>(), output_type);
    return ret;
  }

  // create the lazy evalation transform operator from the source
  std::shared_ptr<unity_sarray> ret_unity_sarray(new unity_sarray());

  // most of the time the scalar operators can skip undefined. Except
  //  - certain operators which depend on equality of values.
  //     like == or != or in.
  //  - Or if the other scalar value is undefined.
  bool op_is_equality_compare = (op == "==" || op == "!=" || op == "in");
  if (other.get_type() == flex_type_enum::UNDEFINED || op_is_equality_compare) {
    auto transformfn =
        [=](const flexible_type& f)->flexible_type {
          return right_operator ? binaryfn(other, f) : binaryfn(f, other);
        };

    return transform_lambda(transformfn,
                            output_type,
                            false/*skip undefined*/,
                            0 /*random seed*/);
  } else {
    auto transformfn = [=](const flexible_type& f)->flexible_type {
          if (f.get_type() == flex_type_enum::UNDEFINED) {
            return f;
          } else {
            return right_operator ? binaryfn(other, f) : binaryfn(f, other);
          }
        };
    return transform_lambda(transformfn,
                            output_type,
                            true /*skip undefined*/,
                            0 /*random seed*/);
  }

  return ret_unity_sarray;
}


void unity_sarray::construct_from_unity_sarray(const unity_sarray& other) {
  m_planner_node = other.m_planner_node;
}

std::shared_ptr<unity_sarray_base> unity_sarray::left_scalar_operator(
    flexible_type other, std::string op) {
  log_func_entry();
  return scalar_operator(other, op, false);
}

std::shared_ptr<unity_sarray_base> unity_sarray::right_scalar_operator(
    flexible_type other, std::string op) {
  log_func_entry();
  return scalar_operator(other, op, true);
}

std::shared_ptr<unity_sarray_base> unity_sarray::vector_operator(
    std::shared_ptr<unity_sarray_base> other, std::string op) {
  log_func_entry();
  unity_sarray_binary_operations::check_operation_feasibility(dtype(), other->dtype(), op);

  flex_type_enum output_type =
      unity_sarray_binary_operations::get_output_type(dtype(), other->dtype(), op);

  std::shared_ptr<unity_sarray> other_unity_sarray =
      std::static_pointer_cast<unity_sarray>(other);
  auto equal_length = query_eval::planner().test_equal_length(this->get_planner_node(),
                                                              other_unity_sarray->get_planner_node());

  if (!equal_length) {
    log_and_throw(std::string("Array size mismatch"));
  }

  // we are ready to perform the transform. Build the transform operation
  auto transformfn =
      unity_sarray_binary_operations::get_binary_operator(dtype(), other->dtype(), op);

  bool op_is_not_equality_compare = (op != "==" && op != "!=");
  bool op_is_equality = (op == "==");
  auto transform_fn_with_undefined_checking =
      [=](const sframe_rows::row& frow,
          const sframe_rows::row& grow)->flexible_type {
        const auto& f = frow[0];
        const auto& g = grow[0];
        if (f.get_type() == flex_type_enum::UNDEFINED ||
            g.get_type() == flex_type_enum::UNDEFINED) {
          if (op_is_not_equality_compare) {
            // op is not == or !=
            return FLEX_UNDEFINED;
          } else if (op_is_equality) {
            // op is ==
            return f.get_type() == g.get_type();
          } else {
            // op is !=
            return f.get_type() != g.get_type();
          }
        }
        else return transformfn(f, g);
      };
  auto ret = std::make_shared<unity_sarray>();
  ret->construct_from_planner_node(
      op_binary_transform::make_planner_node(m_planner_node,
                                             other_unity_sarray->m_planner_node,
                                             transform_fn_with_undefined_checking,
                                             output_type));
  return ret;
}

std::shared_ptr<unity_sarray_base> unity_sarray::drop_missing_values() {
  log_func_entry();
  auto filterfn = [&](const flexible_type& f)->flexible_type {
    return !f.is_na();
  };

  auto filtered_out =
      std::static_pointer_cast<unity_sarray>(
          transform_lambda(filterfn,
                           flex_type_enum::INTEGER,
                           false,
                           0));
  return logical_filter(filtered_out);
}

std::shared_ptr<unity_sarray_base>
unity_sarray::fill_missing_values(flexible_type default_value) {
  log_func_entry();

  if(!flex_type_is_convertible(default_value.get_type(), this->dtype())) {
    log_and_throw("Default value must be convertible to column type");
  }

  auto transform_fn = [default_value](const flexible_type &f)->flexible_type {
    if(f.is_na()) {
      return default_value;
    }
    return f;
  };

  return transform_lambda(transform_fn, this->dtype(), false, 0);
}

std::shared_ptr<unity_sarray_base> unity_sarray::tail(size_t nrows) {
  log_func_entry();
  size_t maxrows = std::min<size_t>(size(), nrows);
  size_t end = size();
  size_t start = end - maxrows;
  return copy_range(start, 1, end);
}


std::shared_ptr<unity_sarray_base> unity_sarray::make_uniform_boolean_array(size_t size,
                                                                            float percent,
                                                                            int random_seed,
                                                                            bool exact) {
  if (exact) {
    if (percent < 0.0) percent = 0.0;
    return make_exact_uniform_boolean_array(size, percent*size, random_seed);
  }
  // create a sequential sarray
  auto seq = std::static_pointer_cast<unity_sarray>(
    unity_sarray::create_sequential_sarray(size, 0, false));

  uint64_t seed_hash = flexible_type((flex_int)(random_seed)).hash();
  uint64_t sample_limit = hash64_proportion_cutoff(percent);
  auto filter_fn = [sample_limit, seed_hash](const flexible_type& val)->flexible_type {
        uint64_t d = hash64(val.get<flex_int>() ^ seed_hash);
        return d <= sample_limit;
      };
  return seq->transform_lambda(filter_fn, flex_type_enum::INTEGER, false, 0);
}

std::shared_ptr<unity_sarray_base> unity_sarray::make_exact_uniform_boolean_array(size_t size,
                                                                          size_t num_trues,
                                                                          int random_seed) {
  // all false and all true case.
  if (num_trues == 0) {
    auto ret = std::make_shared<unity_sarray>();
    ret->construct_from_const(0, size, flex_type_enum::INTEGER);
    return ret;
  } else if (num_trues >= size) {
    auto ret = std::make_shared<unity_sarray>();
    ret->construct_from_const(1, size, flex_type_enum::INTEGER);
    return ret;
  }
  // # construct a random sequence
  // s = sequential_sarray of 0 ... size-1
  // shash = s.hash()
  //
  // # sort it
  // # really, this is a partial sort problem, and can be done more efficiently
  // # than a full sort. (O(n) vs O(n log n). But we don't quite have a partial
  // # sort implementation available.
  //
  // sf = sframe({'shash':shash})
  // sorted_hash = sf.sort('shash')['shash']
  //
  // # slice it at the num_trues index
  // index = sorted_hash[num_trues]
  // return shash < index

  // # constuct a random sequence
  auto seq = unity_sarray::create_sequential_sarray(size, 0, false);
  auto seqhash = std::static_pointer_cast<unity_sarray>(seq->hash(random_seed));

  // # sort it
  std::shared_ptr<unity_sframe> seqsort(new unity_sframe());
  seqsort->add_column(seqhash, "shash");
  // yes we can use initializer list here. Like
  // seqsort->sort({"shash"},{1}) 
  // but we want to avoid single element initializer lists.
  // that has some ambiguity for some compiler versions.
  auto sorted_hash = gl_sarray(
      seqsort->sort(std::vector<std::string>(1, "shash"), 
                    std::vector<int>(1, 1))->select_column("shash"));
  flex_int index = sorted_hash[num_trues].get<flex_int>();

  auto filter_fn = [index](const flexible_type& val)->flexible_type {
        return val.get<flex_int>() < index;
      };
  return seqhash->transform_lambda(filter_fn, flex_type_enum::INTEGER, false, 0);
}

std::shared_ptr<unity_sarray_base> unity_sarray::sample(float percent,
                                                        int random_seed,
                                                        bool exact) {
  // create a sequential sarray
  auto seq = make_uniform_boolean_array(size(), percent, random_seed, exact);
  return logical_filter(seq);
}


std::shared_ptr<unity_sarray_base> unity_sarray::hash(int random_seed) {
  flex_int seed_hash = flexible_type((flex_int)(random_seed)).hash();
  auto filter_fn = [seed_hash](const flexible_type& val)->flexible_type {
        return hash64(val.hash() ^ seed_hash);
      };
  return transform_lambda(filter_fn, flex_type_enum::INTEGER, false, 0);
}


std::shared_ptr<unity_sarray_base>
unity_sarray::count_bag_of_words(std::map<std::string, flexible_type> options) {
  log_func_entry();
  if (this->dtype() != flex_type_enum::STRING) {
    log_and_throw("Only string type is supported for word counting.");
  }

  bool to_lower = true;
  if (options.find("to_lower") != options.end()) {
    to_lower = options["to_lower"];
  }

  turi::flex_list delimiter_list;
  if (options.find("delimiters") != options.end()) {
    delimiter_list = options["delimiters"];
  }

  std::set<char> delimiters;
  for (auto it = delimiter_list.begin(); it != delimiter_list.end(); ++it) {
    // iterate through flexible_types storing the delimiters
    // cast each to a string and take first char in string
    // insert into std::set for quicker look-ups than turi::flex_list
    delimiters.insert(it->to<std::string>().at(0));
  }

  auto is_delimiter = [delimiters](const char c)->bool {
    return delimiters.find(c) != delimiters.end();
  };

  auto transformfn = [to_lower, is_delimiter](const flexible_type& f)->flexible_type {
    flex_dict ret;
    const std::string& str = f.get<flex_string>();

    // Tokenizing the string by space, and add to mape
    // Here we optimize for speed to reduce the string malloc
    size_t word_begin = 0;
    // skip leading delimiters
    while (word_begin < str.size() && (is_delimiter(str[word_begin])))
      ++word_begin;

    std::string word;
    flexible_type word_flex;

    // count bag of words
    std::unordered_map<flexible_type, size_t> ret_count;

    for (size_t i = word_begin; i < str.size(); ++i) {
      if (is_delimiter(str[i])) {
        // find the end of thw word, make a substring, and transform to lower case
        word = std::string(str, word_begin, i - word_begin);
        if  (to_lower)
          std::transform(word.begin(), word.end(), word.begin(), ::tolower);
        word_flex = std::move(word);

        // add the word to map
        ret_count[word_flex]++;

        // keep skipping delimiters, and reset word_begin
        while (i < str.size() && (is_delimiter(str[i])))
          ++i;
        word_begin = i;
      }
    }

    // add the last word
    if (word_begin < str.size()) {
      word = std::string(str, word_begin, str.size() - word_begin);
      if  (to_lower)
        std::transform(word.begin(), word.end(), word.begin(), ::tolower);
      word_flex = std::move(word);
      ret_count[word_flex]++;
    }

    // convert to dictionary
    for(auto& val : ret_count) {
      ret.push_back({val.first, flexible_type(val.second)});
    }
    return ret;
  };

  return transform_lambda(transformfn, flex_type_enum::DICT, true, 0);
}


std::shared_ptr<unity_sarray_base>
unity_sarray::count_ngrams(size_t n, std::map<std::string, flexible_type> options) {

  log_func_entry();
  if (this->dtype() != flex_type_enum::STRING) {
    log_and_throw("Only string type is supported for n-gram counting.");
  }

  bool to_lower = true;
  if (options.find("to_lower") != options.end()) {
    to_lower = options["to_lower"];
  }


  auto transformfn = [to_lower, n](const flexible_type& f)->flexible_type {
    if (f.get_type() == flex_type_enum::UNDEFINED) return f;

    //Maps that hold id's, n-grams, and counts.
    typedef std::pair<std::deque<size_t>, std::deque<size_t> > deque_pair;

    std::unordered_map<hash_value, deque_pair > ngram_id_map;
    std::unordered_map<hash_value, size_t > id_count_map;

    std::string lower;

    //Do a string copy if need to convert to lowercase

    if (to_lower){
      lower = boost::algorithm::to_lower_copy(f.get<flex_string>());
    }

    const std::string& str =  (to_lower) ? lower : f.get<flex_string>();



    // Tokenizing the string by space, and add to map
    // Here we optimize for speed to reduce the string malloc
    size_t word_begin = 0;
    size_t word_end = 0;

    flex_dict ret;
    std::deque<size_t> begin_deque;
    std::deque<size_t> end_deque;
    hash_value ngram_id;
    bool end_of_doc = false;

    while (1){

      // Getting the next word until we have n of them
      while (begin_deque.size() < n){
      // skip leading spaces
        while (word_begin < str.size()
          && (std::ispunct(str[word_begin])
            || std::isspace(str[word_begin])))
          ++word_begin;
      //If you reach the end, break out of loops.
        if (word_begin >= str.size()) {
          end_of_doc = true;
          break;
        }
      // Find end of word
        word_end = word_begin;
        while (!std::ispunct(str[word_end])
          && !std::isspace(str[word_end])
          && word_end < str.size())
          ++word_end;
      //Add to n-gram deque
        begin_deque.push_back(word_begin);
        end_deque.push_back(word_end);
        word_begin = word_end + 1;
      }

      // If not end of doc, add n-grams to maps
      if (end_of_doc){
        break;
      }else{

        //Combines hashes of all the words in n-gram in order dependent way,
        //producing a new hash.
        ngram_id = 0;

        assert(begin_deque.size() == n);
        assert(end_deque.size() == n);

        for(size_t i = 0; i < n; ++i){
          size_t word_length = end_deque[i]- begin_deque[i];
          uint128_t ngram_hash = hash128(&str[begin_deque[i]],word_length);
          ngram_id = hash128_combine(ngram_id.hash(), ngram_hash);
        }

        // Add deques to a map. These point to an instance of the n-gram in the
        // document string, to avoid unnecessary copies.
        if (ngram_id_map.count(ngram_id) == 0){
          ngram_id_map[ngram_id] = std::make_pair(begin_deque,end_deque);
        }

        id_count_map[ngram_id]++;


        // Slide along 1 word.
        begin_deque.pop_front();
        end_deque.pop_front();

      }
    }



  //Convert to dictionary

    std::string to_copy;

    for(auto& val : id_count_map) {
      size_t word_length;
      std::deque<size_t> ngram_begin_deque = ngram_id_map[val.first].first;
      std::deque<size_t> ngram_end_deque = ngram_id_map[val.first].second;
      to_copy.resize (0 , ' ');

      for (size_t i = 0; i <  n - 1; ++i){
        word_length = ngram_end_deque[i]- ngram_begin_deque[i];
        to_copy.append(&str[ngram_begin_deque[i]], word_length);
        to_copy.append( " ", 1);
      }

      word_length = ngram_end_deque[n -1]- ngram_begin_deque[n-1];
      to_copy.append(&str[ngram_begin_deque[n-1]], word_length);

      ret.push_back({move(to_copy), flexible_type(val.second)});
    }
    return ret;
  };

  return transform_lambda(transformfn, flex_type_enum::DICT, true, 0);
}

std::shared_ptr<unity_sarray_base>
unity_sarray::count_character_ngrams(size_t n, std::map<std::string, flexible_type> options) {
  log_func_entry();

  if (this->dtype() != flex_type_enum::STRING) {
    log_and_throw("Only string type is supported for word counting.");
  }

  bool to_lower = true;
  bool ignore_space = true;
  if (options.find("to_lower") != options.end()) {
    to_lower = options["to_lower"];
  }

  if (options.find("ignore_space") != options.end()) {
    ignore_space = options["ignore_space"];
  }


  auto transformfn = [to_lower, ignore_space, n](const flexible_type& f)->flexible_type {
    if (f.get_type() == flex_type_enum::UNDEFINED) return f;

    //Maps that hold id's, n-grams, and counts.

    typedef std::pair<std::deque<size_t>, size_t > deque_count_pair;

    std::unordered_map<hash_value, deque_count_pair > ngram_id_map;


    std::string lower;

    //Do a string copy if need to convert to lowercase

    if (to_lower){
      lower = boost::algorithm::to_lower_copy(f.get<flex_string>());
    }

    const std::string& str =  (to_lower) ? lower : f.get<flex_string>();



    // Tokenizing the string by space, and add to map
    // Here we optimize for speed to reduce the string malloc
    size_t character_location = 0;

    flex_dict ret;
    std::deque<size_t> character_deque;
    hash_value ngram_id;
    bool end_of_doc = false;

    while (1){

      // Getting the next word until we have n of them
      while (character_deque.size() < n){
      // skip leading spaces
        while (character_location < str.size()
          && (std::ispunct(str[character_location])
          || (std::isspace(str[character_location]) && ignore_space)))
          ++character_location;
      //If you reach the end, break out of loops.
        if (character_location >= str.size()) {
          end_of_doc = true;
          break;
        }
      //Add to n-gram deque
        character_deque.push_back(character_location);
        ++character_location;
      }

    // If not end of doc, add n-grams to maps
      if (end_of_doc){
        break;
      }else{
    //Combines hashes of all the words in n-gram in order dependent way,
    //producing a new hash.

        ngram_id = 0;

        assert(character_deque.size() == n);

        for(size_t i = 0; i < n; ++i){
          uint128_t ngram_hash = hash128(&str[character_deque[i]],1);
          ngram_id = hash128_combine(ngram_id.hash(),ngram_hash);
        }

    // Add deques to a map. These point to an instance of the n-gram
    //in the document string, to avoid unnecessary copies.
        if (ngram_id_map.count(ngram_id) == 0){
          ngram_id_map[ngram_id] = std::make_pair(character_deque,1);
        } else {
          ngram_id_map[ngram_id].second++;
        }

    // Slide along 1 character.
        character_deque.pop_front();

      }
    }

  //Convert to dictionary

    std::string to_copy;

    for(auto& val : ngram_id_map) {
      std::deque<size_t> ngram_character_deque = val.second.first;
      to_copy.resize (0 , ' ');

      for (size_t i = 0; i <  n; ++i){
        to_copy.append(&str[ngram_character_deque[i]], 1);
      }

      ret.push_back({move(to_copy), flexible_type(val.second.second)});
    }
    return ret;
  };

  return transform_lambda(transformfn, flex_type_enum::DICT, true, 0);
}

std::shared_ptr<unity_sarray_base>
unity_sarray::dict_trim_by_keys(const std::vector<flexible_type>& keys, bool exclude) {
  log_func_entry();

  if (this->dtype() != flex_type_enum::DICT) {
    log_and_throw("Only dictionary type is supported for trim by keys.");
  }

  std::set<flexible_type> keyset(keys.begin(), keys.end());

  auto transformfn = [exclude, keyset](const flexible_type& f)->flexible_type {
    if (f.get_type() == flex_type_enum::UNDEFINED) return f;

    flex_dict ret;
    const flex_dict& input = f.get<flex_dict>();
    for(auto& val : input) {
      bool is_in_key = val.first.get_type() == flex_type_enum::UNDEFINED ? false : keyset.count(val.first);
      if (exclude != is_in_key) {
        ret.push_back(std::make_pair<flexible_type, flexible_type>(
          flexible_type(val.first), flexible_type(val.second)));
      }
    }

    return ret;
  };

  return transform_lambda(transformfn, flex_type_enum::DICT, true, 0);
}

std::shared_ptr<unity_sarray_base>
unity_sarray::dict_trim_by_values(const flexible_type& lower, const flexible_type& upper) {
  log_func_entry();

  if (this->dtype() != flex_type_enum::DICT) {
    log_and_throw("Only dictionary type is supported for trim by keys.");
  }

  bool has_lower_bound = lower.get_type() != flex_type_enum::UNDEFINED;
  bool has_upper_bound = upper.get_type() != flex_type_enum::UNDEFINED;

  // invalid parameter
  if (has_upper_bound && has_lower_bound && lower > upper) {
    log_and_throw("Low bound must be higher than upper bound.");
  }

  // nothing to trim
  if (!has_upper_bound && !has_lower_bound) {
    return std::static_pointer_cast<unity_sarray>(shared_from_this());
  }

  auto transformfn = [=](const flexible_type& f)->flexible_type {
    if (f.get_type() == flex_type_enum::UNDEFINED) return f;

    flex_dict ret;
    const flex_dict& input = f.get<flex_dict>();
    for(auto& val : input) {
      bool lower_bound_match =
        !has_lower_bound ||
        !flex_type_has_binary_op(val.second.get_type(), lower.get_type(), '<') ||
        val.second >= lower;

      bool upper_bound_match =
        !has_upper_bound ||
        !flex_type_has_binary_op(val.second.get_type(), upper.get_type(), '<') ||
        val.second <= upper;

      if (lower_bound_match && upper_bound_match) {
        ret.push_back(std::make_pair<flexible_type, flexible_type>(
          flexible_type(val.first), flexible_type(val.second)));
      }
    }

    return ret;
  };

  return transform_lambda(transformfn, flex_type_enum::DICT, true, 0);
}

std::shared_ptr<unity_sarray_base> unity_sarray::dict_keys() {
  log_func_entry();
  if (this->dtype() != flex_type_enum::DICT) {
    log_and_throw("Only dictionary type is supported for trim by keys.");
  }

  auto transformfn = [](const flexible_type& f)->flexible_type {
    if (f.get_type() == flex_type_enum::UNDEFINED) return f;
    return flex_dict_view(f).keys();
  };
  return transform_lambda(transformfn, flex_type_enum::LIST, true, 0);
}

std::shared_ptr<unity_sarray_base> unity_sarray::dict_values() {
  log_func_entry();

  if (this->dtype() != flex_type_enum::DICT) {
    log_and_throw("Only dictionary type is supported for trim by keys.");
  }

 auto transformfn = [](const flexible_type& f)->flexible_type {
    if (f.get_type() == flex_type_enum::UNDEFINED) return f;
    return flex_dict_view(f).values();
  };

  return transform_lambda(transformfn, flex_type_enum::LIST, true, 0);
}

std::shared_ptr<unity_sarray_base>
unity_sarray::dict_has_any_keys(const std::vector<flexible_type>& keys) {
  log_func_entry();

  if (this->dtype() != flex_type_enum::DICT) {
    log_and_throw("Only dictionary type is supported for trim by keys.");
  }

  std::set<flexible_type> keyset(keys.begin(), keys.end());

  auto transformfn = [keyset](const flexible_type& f)->int {
    if (f.get_type() == flex_type_enum::UNDEFINED) return f;

    for(auto& val : f.get<flex_dict>()) {
      bool is_in_key = val.first.get_type() == flex_type_enum::UNDEFINED ? false : keyset.count(val.first);
      if (is_in_key) return 1;
    }

    return 0;
  };

  return transform_lambda(transformfn, flex_type_enum::INTEGER, true, 0);
}

std::shared_ptr<unity_sarray_base>
unity_sarray::dict_has_all_keys(const std::vector<flexible_type>& keys) {
  log_func_entry();
  if (this->dtype() != flex_type_enum::DICT) {
    log_and_throw("Only dictionary type is supported for trim by keys.");
  }

  auto transformfn = [keys](const flexible_type& f)->int {
    if (f.get_type() == flex_type_enum::UNDEFINED) return f;

    // make sure each key exists in the dictionary
    const flex_dict_view& v(f);
    for(auto& key: keys) {
      if (!v.has_key(key)) return 0;
    }

    return 1;
  };

  return transform_lambda(transformfn, flex_type_enum::INTEGER, true, 0);
}


std::shared_ptr<unity_sarray_base> unity_sarray::item_length() {
  log_func_entry();

  std::set<flex_type_enum> supported_types(
    {flex_type_enum::DICT, flex_type_enum::VECTOR, flex_type_enum::LIST});

  if (!supported_types.count(this->dtype())) {
    log_and_throw("item_length() is only applicable for SArray of type list, dict and array.");
  }

  auto transformfn = [](const flexible_type& f)->flexible_type {
    if (f.get_type() == flex_type_enum::UNDEFINED) return f;

    return f.size();
  };

  return transform_lambda(transformfn, flex_type_enum::INTEGER, true, 0);
}

std::shared_ptr<unity_sframe_base >unity_sarray::unpack_dict(
  const std::string& column_name_prefix,
  const std::vector<flexible_type>& limit,
  const flexible_type& na_value) {
  log_func_entry();

  if (this->dtype() != flex_type_enum::DICT) {
    throw "unpack_dict is only applicable to SArray of dictionary type.";
  }
  // we need 2 passes here. Lets make sure we are materialized.
  materialize();

  bool has_key_limits = limit.size() > 0;

  std::map<flexible_type, flex_type_enum> key_valuetype_map;

  // prefill the key_value_type map if limit is given
  if (has_key_limits) {
    for(auto v : limit) {
      key_valuetype_map[v] = flex_type_enum::UNDEFINED;
    }
  }

  // Logic to converge two types:
  // 1. if one of the type is UNDEFINED, use the other
  // 2. if one of the type is float and the other is int, use float
  // 3. if one can be converted to another, use the more generic one
  // 4. if none of the above, use STRING
  auto type_combine_fn = [](flex_type_enum t1, flex_type_enum t2)->flex_type_enum {
    if (t1 == flex_type_enum::UNDEFINED) {
      return t2;
    } else if (t2 == flex_type_enum::UNDEFINED) {
      return t1;
    } else if ((t1 == flex_type_enum::INTEGER && t2 == flex_type_enum::FLOAT) ||
               (t2 == flex_type_enum::INTEGER && t1 == flex_type_enum::FLOAT)) {
      return flex_type_enum::FLOAT;
    } else {
      if (flex_type_is_convertible(t1, t2)) {
        return t2;
      } else if (flex_type_is_convertible(t2, t1)) {
        return t1;
      } else {
        return flex_type_enum::STRING;
      }
    }
  };

  // extract dictionary keys and value types from all rows
  auto reductionfn = [has_key_limits, type_combine_fn](
      const flexible_type& f,
      std::map<flexible_type, flex_type_enum>& key_valuetype_map)->bool {

    if (f != FLEX_UNDEFINED) {
      const flex_dict& input = f.get<flex_dict>();
      for(auto& v : input) {
        flex_type_enum new_type = v.second.get_type();
        auto position = key_valuetype_map.find(v.first);

        // new key
        if (position == key_valuetype_map.end()) {

          // skip the key if limited
          if (has_key_limits) continue;

          key_valuetype_map[v.first] = new_type;

        } else {
          // do appropriate type conversion
          key_valuetype_map[v.first] = type_combine_fn(new_type, position->second);
        }
      }
    }
    return true;
  };

  auto combinefn = [type_combine_fn]
          (std::map<flexible_type, flex_type_enum>& mapping,
           std::map<flexible_type, flex_type_enum>& aggregate)->bool {

    for(auto& val : mapping) {
      auto position = aggregate.find(val.first);
      if (position == aggregate.end()) {
        aggregate[val.first] = val.second;
      } else {
        position->second = type_combine_fn(position->second, val.second);
      }
    }
    return true;
  };

  key_valuetype_map =
    query_eval::reduce<std::map<flexible_type, flex_type_enum>>
    (m_planner_node, reductionfn, combinefn, key_valuetype_map);

  if (key_valuetype_map.size() == 0) {
    throw "Nothing to unpack, SArray is empty";
  }

  // generate column types
  std::vector<flex_type_enum> column_types(key_valuetype_map.size());
  std::vector<flexible_type> unpacked_keys(key_valuetype_map.size());
  size_t i = 0;
  for(auto val : key_valuetype_map) {
    unpacked_keys[i] = val.first;
    column_types[i] = val.second == flex_type_enum::UNDEFINED ? flex_type_enum::FLOAT : val.second;
    i++;
  }

  return unpack(column_name_prefix, unpacked_keys, column_types, na_value);
}



std::shared_ptr<unity_sframe_base> unity_sarray::expand(
  const std::string& column_name_prefix,
  const std::vector<flexible_type>& expanded_column_elements,
  const std::vector<flex_type_enum>& expanded_column_types) {
  log_func_entry();

  auto mytype = this->dtype();
  if (mytype != flex_type_enum::DATETIME) {
    throw("Cannot expand an SArray of type that is not datetime type");
  }

  if (expanded_column_elements.size() != expanded_column_types.size()) {
    throw "Expanded column names and types length do not match";
  }

  if (expanded_column_elements.size() == 0) {
    throw "Please provide at least one column to expand datetime to";
  }

  // generate column names
  std::vector<std::string> column_names;
  column_names.reserve(expanded_column_elements.size());
  for (auto& key : expanded_column_elements) {
    if (column_name_prefix.empty()) {
      column_names.push_back((flex_string)key);
    } else {
      column_names.push_back(column_name_prefix + "." + (flex_string)key);
    }
  }
  enum class date_element_type {
    YEAR, MONTH, DAY, HOUR, MINUTE, SECOND, WEEKDAY, ISOWEEKDAY, TMWEEKDAY, US, TZONE
  };
  std::vector<date_element_type> date_elements(expanded_column_elements.size());
  for (size_t i = 0; i < expanded_column_elements.size(); ++i) {
    auto& cur_element = expanded_column_elements[i];
    if(cur_element == "year") date_elements[i] = date_element_type::YEAR;
    else if(cur_element == "month") date_elements[i] = date_element_type::MONTH;
    else if(cur_element == "day") date_elements[i] = date_element_type::DAY;
    else if(cur_element == "hour") date_elements[i] = date_element_type::HOUR;
    else if(cur_element == "minute") date_elements[i] = date_element_type::MINUTE;
    else if(cur_element == "second") date_elements[i] = date_element_type::SECOND;
    else if(cur_element == "weekday") date_elements[i] = date_element_type::WEEKDAY;
    else if(cur_element == "isoweekday") date_elements[i] = date_element_type::ISOWEEKDAY;
    else if(cur_element == "tmweekday") date_elements[i] = date_element_type::TMWEEKDAY;
    else if(cur_element == "us") date_elements[i] = date_element_type::US;
    else if(cur_element == "timezone") date_elements[i] = date_element_type::TZONE;
  }

  // TODO: Performance, instead of performing a string comparison everywhere,
  // we should use a enum comparison.
  auto transformfn = [date_elements]
      (const sframe_rows::row& row, sframe_rows::row& ret) {
        DASSERT_EQ(ret.size(), date_elements.size());

        if (row[0].get_type() == flex_type_enum::UNDEFINED) {
          for(size_t i = 0; i < ret.size(); i++) ret[i] = flex_undefined();
        } else {
          for(size_t i = 0; i < date_elements.size() ; i++) {
            const flex_date_time & dt = row[0].get<flex_date_time>();
            boost::posix_time::ptime ptime_val =
                flexible_type_impl::ptime_from_time_t(dt.shifted_posix_timestamp());
            tm _tm = boost::posix_time::to_tm(ptime_val);
            switch(date_elements[i]) {
              case date_element_type::YEAR:
                ret[i] = _tm.tm_year + 1900;
                break;
              case date_element_type::MONTH:
                // +1 is for adjustment with datetime object in python,
                // tm is from 0-11 while datetime is from 1-12
                ret[i] = _tm.tm_mon + 1;
                break;
              case date_element_type::DAY:
                ret[i] = _tm.tm_mday;
                break;
              case date_element_type::HOUR:
                ret[i] = _tm.tm_hour;
                break;
              case date_element_type::MINUTE:
                ret[i] = _tm.tm_min;
                break;
              case date_element_type::SECOND:
                ret[i] = _tm.tm_sec;
                break;
              case date_element_type::WEEKDAY:
                // tm day has Sunday = 0, Sat = 6
                // Python weekday has Monday = 0, Sun = 6
                // so rotate by 1
                ret[i] = (_tm.tm_wday + 6) % 7;
                break;
              case date_element_type::ISOWEEKDAY:
                // tm day has Sunday = 0, Monday = 1, Sat = 6
                // Python isoweekday has Monday = 1, Sun = 7
                ret[i] = ((_tm.tm_wday + 6) % 7) + 1;
                break;
              case date_element_type::TMWEEKDAY:
                ret[i] = _tm.tm_wday;
                break;
              case date_element_type::US:
                ret[i] = dt.microsecond();
                break;
              case date_element_type::TZONE:
                ret[i] = dt.time_zone_offset() * flex_date_time::TIMEZONE_RESOLUTION_IN_HOURS;
                break;
              default:
                __builtin_unreachable();
            }
          }
        }
      };

  auto ret_node =
      op_generalized_transform::make_planner_node(m_planner_node,
                                                  transformfn,
                                                  expanded_column_types);

  std::shared_ptr<unity_sframe> ret (new unity_sframe());
  ret->construct_from_planner_node(ret_node, column_names);
  return ret;
}


std::shared_ptr<unity_sframe_base> unity_sarray::unpack(
  const std::string& column_name_prefix,
  const std::vector<flexible_type>& unpacked_keys,
  const std::vector<flex_type_enum>& column_types,
  const flexible_type& na_value) {
  log_func_entry();

  auto mytype = this->dtype();
  if (mytype != flex_type_enum::DICT &&
    mytype != flex_type_enum::LIST &&
    mytype != flex_type_enum::VECTOR) {
    throw("Cannot unpack an SArray of type that is not list/array/dict type");
  }

  if (unpacked_keys.size() != column_types.size()) {
    throw "unpacked column names and types length do not match";
  }

  if (unpacked_keys.size() == 0) {
    throw "Please provide at least one column to unpack to";
  }

  // generate column names
  std::vector<std::string> column_names;
  column_names.reserve(unpacked_keys.size());
  for (auto& key : unpacked_keys) {
    if (column_name_prefix.empty()) {
      column_names.push_back((flex_string)key);
    } else {
      column_names.push_back(column_name_prefix + "." + (flex_string)key);
    }
  }
  auto coltype = dtype();
  auto transformfn = [coltype, unpacked_keys, na_value](const sframe_rows::row& row,
                                                        sframe_rows::row& ret) {
    const auto& val = row[0];
    if (val.get_type() == flex_type_enum::UNDEFINED) {
      for(size_t i = 0; i < ret.size() ; i++) ret[i] = FLEX_UNDEFINED;
    } else {
      if (coltype == flex_type_enum::DICT) {
        const flex_dict_view& dict_val(val);
        for(size_t i = 0; i < ret.size() ; i++) {
          if (dict_val.has_key(unpacked_keys[i]) && dict_val[unpacked_keys[i]] != na_value) {
            ret[i] = dict_val[unpacked_keys[i]];
          } else {
            ret[i] = FLEX_UNDEFINED;
          }
        }
      } else if(coltype == flex_type_enum::LIST) {
        for(size_t i = 0; i < ret.size(); i++) {
          size_t index = unpacked_keys[i].get<flex_int>();
          if (val.size() <= index || val.array_at(index) == na_value) {
            ret[i] = FLEX_UNDEFINED;
          } else {
            ret[i] = val.array_at(index);
          }
        }
      } else {
        DASSERT_MSG(coltype == flex_type_enum::VECTOR, "coltype for unpack is not expected!");
        for(size_t i = 0; i < ret.size(); i++) {
          size_t index = unpacked_keys[i].get<flex_int>();
          if (val.size() <= index || val[index] == na_value || std::isnan(val[index])) {
            ret[i] = FLEX_UNDEFINED;
          } else {
            ret[i] = val[index];
          }
        }
      }
    }
  };

  auto ret_node = op_generalized_transform::make_planner_node(m_planner_node,
                                                              transformfn,
                                                              column_types);

  std::shared_ptr<unity_sframe> ret (new unity_sframe());
  ret->construct_from_planner_node(ret_node, column_names);
  // do some validation by calling head on it
  ret->head(100);
  return ret;
}

void unity_sarray::begin_iterator() {
  Dlog_func_entry();
  auto sarray_ptr = get_underlying_sarray();

  // nothing to iterate over. quit
  if (!sarray_ptr || size() == 0) return;
  iterator_sarray_ptr = sarray_ptr->get_reader();
  // init the iterators
  iterator_current_segment_iter.reset(new sarray_iterator<flexible_type>(iterator_sarray_ptr->begin(0)));
  iterator_current_segment_enditer.reset(new sarray_iterator<flexible_type>(iterator_sarray_ptr->end(0)));
  iterator_next_segment_id = 1;
}

struct slicer_impl {
  int64_t m_start = 0;
  bool has_start = false;
  int64_t m_step = 1;
  bool has_stop = false;
  int64_t m_stop = 0;

  template <typename T>
  T slice(const T& s) const {
    T ret;
    int64_t real_start;
    if (has_start) {
      if (m_start < 0) real_start = s.size() + m_start;
      else real_start = m_start;
    } else {
      // default values
      if (m_step > 0) real_start = 0;
      else if (m_step < 0) real_start = s.size() - 1;
    }

    int64_t real_stop;
    if (has_stop) {
      if (m_stop < 0) real_stop = s.size() + m_stop;
      else real_stop = m_stop;
    } else {
      // default values
      if (m_step > 0) real_stop = s.size();
      else if (m_step < 0) real_stop = -1;
    }

    if (m_step > 0 && real_start < real_stop) {
      real_start = std::max<int64_t>(0, real_start);
      real_stop = std::min<int64_t>(s.size(), real_stop);
      for (int64_t i = real_start; i < real_stop; i += m_step) {
        ret.push_back(s[i]);
      }
    } else if (m_step < 0 && real_start > real_stop) {
      real_start = std::min<int64_t>(s.size() - 1, real_start);
      real_stop = std::max<int64_t>(-1, real_stop);
      for (int64_t i = real_start; i > real_stop; i += m_step) {
        ret.push_back(s[i]);
      }
    }
    return ret;
  }
};

std::shared_ptr<unity_sarray_base> unity_sarray::subslice(flexible_type start,
                                                          flexible_type step,
                                                          flexible_type stop) {
  auto dtype = this->dtype();
  auto is_undefined_or_integer = [](flexible_type val) {
    return (val.get_type() == flex_type_enum::INTEGER ||
            val.get_type() == flex_type_enum::UNDEFINED);
  };
  // some quick type checking
  if (!(is_undefined_or_integer(start) &&
        is_undefined_or_integer(step) &&
        is_undefined_or_integer(stop))) {
    log_and_throw("Start, stop and end values must be integral.");
  }
  if (dtype != flex_type_enum::STRING &&
      dtype != flex_type_enum::VECTOR &&
      dtype != flex_type_enum::LIST) {
    log_and_throw("SArray must contain strings, arrays or lists");
  }
  slicer_impl slicer;
  if (start.get_type() == flex_type_enum::INTEGER) {
    slicer.m_start = start.get<flex_int>();
    slicer.has_start = true;
  }
  if (step.get_type() == flex_type_enum::INTEGER) {
    slicer.m_step = step.get<flex_int>();
    if (slicer.m_step == 0) slicer.m_step = 1;
  }
  if (stop.get_type() == flex_type_enum::INTEGER) {
    slicer.m_stop = stop.get<flex_int>();
    slicer.has_stop = true;
  }
  bool skip_undefined = false;
  int seed = 0;
  return this->transform_lambda(
      [=](const flexible_type& f) -> flexible_type {
        if (f.get_type() == flex_type_enum::STRING) {
          return slicer.slice(f.get<flex_string>());
        } else if (f.get_type() == flex_type_enum::VECTOR) {
          return slicer.slice(f.get<flex_vec>());
        } else if (f.get_type() == flex_type_enum::LIST) {
          return slicer.slice(f.get<flex_list>());
        } else {
          return flex_undefined();
        }
      }, dtype, skip_undefined, seed);
}

std::shared_ptr<unity_sarray_base>
unity_sarray::ternary_operator(std::shared_ptr<unity_sarray_base> is_true_,
                               std::shared_ptr<unity_sarray_base> is_false_) {

  std::shared_ptr<unity_sarray> is_true =
      std::static_pointer_cast<unity_sarray>(is_true_);
  std::shared_ptr<unity_sarray> is_false =
      std::static_pointer_cast<unity_sarray>(is_false_);

  auto equal_length = query_eval::planner().test_equal_length(this->get_planner_node(),
                                                              is_true->get_planner_node());

  if (!equal_length) {
    log_and_throw("Condition SArray must be of the same length as the true result");
  }

  equal_length = query_eval::planner().test_equal_length(this->get_planner_node(),
                                                         is_false->get_planner_node());

  if (!equal_length) {
    log_and_throw("Condition SArray must be of the same length as the false result");
  }

  if (is_true->dtype() != is_false->dtype()) {
    log_and_throw("is_true and is_false must be of the same type");
  }

  auto ret = std::make_shared<unity_sarray>();
  ret->construct_from_planner_node(
      op_ternary_operator::make_planner_node(m_planner_node,
                                             is_true->m_planner_node,
                                             is_false->m_planner_node));
  return ret;
}

std::shared_ptr<unity_sarray_base>
unity_sarray::to_const(const flexible_type& value, flex_type_enum type) {
  // check type
  flexible_type converted_value(type);
  if (value.get_type() != flex_type_enum::UNDEFINED && value.get_type() != type) {
    converted_value.soft_assign(value);
  } else {
    converted_value = value;
  }

  auto length = infer_planner_node_length(m_planner_node);
  if (length >= 0) {
    auto ret = std::make_shared<unity_sarray>();
    ret->construct_from_const(converted_value, length, type);
    return ret;
  } else {
    return transform_lambda([=](const flexible_type&){ return converted_value; },
                           type,
                           false,
                           0);
  }
}
std::vector<flexible_type> unity_sarray::iterator_get_next(size_t len) {
  Dlog_func_entry();
  std::vector<flexible_type> ret;
  // nothing to iterate over. quit
  if (!iterator_sarray_ptr || size() == 0) return ret;
  // try to extract len elements
  ret.reserve(len);
  // loop across segments
  while(1) {
    // loop through current segment
    while(*iterator_current_segment_iter != *iterator_current_segment_enditer) {
      ret.push_back(**iterator_current_segment_iter);
      ++(*iterator_current_segment_iter);
      if (ret.size() >= len) break;
    }
    if (ret.size() >= len) break;
    // if we run out of data in the current segment, advance to the next segment
    // if we run out of segments, quit.
    if (iterator_next_segment_id >= iterator_sarray_ptr->num_segments()) break;
    iterator_current_segment_iter.reset(new sarray_iterator<flexible_type>(
        iterator_sarray_ptr->begin(iterator_next_segment_id)));
    iterator_current_segment_enditer.reset(new sarray_iterator<flexible_type>(
        iterator_sarray_ptr->end(iterator_next_segment_id)));
    ++iterator_next_segment_id;
  }

  return ret;
}


void unity_sarray::materialize() {
  get_underlying_sarray();
}

bool unity_sarray::is_materialized() {
  auto optimized_node = optimization_engine::optimize_planner_graph(get_planner_node(),
                                                                    materialize_options());
  if (is_source_node(optimized_node)) {
    m_planner_node = optimized_node;
    return true;
  }
  return false;
}


size_t unity_sarray::get_content_identifier() {
  if (is_materialized()) {
    index_file_information index_info = get_underlying_sarray()->get_index_info();
    // compute a hash which uniquely identifies the sarray.
    // This can be done by computing a hash of all the segment file names
    // and the segment sizes. (really, just the segment file names are
    // probably sufficient), but I have a bit of paranoia since it is technically
    // possible to interpret a longer sarray as a shorter one by changing the
    // perceived segment size.
    size_t hash_val = turi::hash64(index_info.segment_files);
    for (auto& segment_size: index_info.segment_sizes) {
      hash_val = turi::hash64_combine(hash_val, turi::hash64(segment_size));
    }
    return hash_val;
  } else {
    return random::rand();
  }
}

std::shared_ptr<unity_sarray_base>
unity_sarray::copy_range(size_t start, size_t step, size_t end) {
  Dlog_func_entry();
  if (step == 0) log_and_throw("Range step size must be at least 1");
  // end cannot be past the end
  end = std::min(end, size());

  std::shared_ptr<unity_sarray> ret(new unity_sarray);
  if (end <= start) {
    // return an empty array of the appropriate type
    ret->construct_from_vector(std::vector<flexible_type>(), dtype());
    return ret;
  }

  // Fast path: range slice with step 1, we can slice the input using the query planner.
  if ((start < end) && step == 1) {
    auto current_node = this->get_planner_node();
    auto sliced_node = query_eval::planner().slice(current_node, start, end);
    // slice may partially materialize the node. Save it to avoid repeated materialization
    m_planner_node = current_node;
    ret->construct_from_planner_node(sliced_node);
    return ret;
  }

  // construct output
  auto out_sarray = std::make_shared<sarray<flexible_type>>();
  out_sarray->open_for_write();
  out_sarray->set_type(dtype());

  // copy me into out
  auto sarray_ptr = get_underlying_sarray();
  turi::copy_range(*sarray_ptr, *out_sarray, start, step, end);
  out_sarray->close();

  ret->construct_from_sarray(out_sarray);
  return ret;
}

std::shared_ptr<unity_sarray_base> unity_sarray::
create_sequential_sarray(ssize_t size, ssize_t start, bool reverse) {
    if(size < 0) {
      log_and_throw("Must give size as >= 0");
    }
    if (reverse == false) {
      // not reverse. just make a sequence operator from start to start+ size
      std::shared_ptr<unity_sarray> seq = std::make_shared<unity_sarray>();
      seq->construct_from_planner_node(op_range::make_planner_node(start, start + size));
      return seq;
    } else {
      // reverse. Do it by start_constant - seq(0, size)
      std::shared_ptr<unity_sarray> start_const = std::make_shared<unity_sarray>();
      start_const->construct_from_const(start, size, flex_type_enum::INTEGER);

      std::shared_ptr<unity_sarray> seq = std::make_shared<unity_sarray>();
      seq->construct_from_planner_node(op_range::make_planner_node(0, size));

      return start_const->vector_operator(seq, "-");
    }
}

std::shared_ptr<unity_sarray_base> unity_sarray::builtin_rolling_apply(
    const std::string &fn_name,
    ssize_t start,
    ssize_t end,
    size_t min_observations) {
  log_func_entry();
  std::shared_ptr<unity_sarray> ret(new unity_sarray());

  auto agg_op = get_builtin_group_aggregator(fn_name);

  auto sarray_ptr = get_underlying_sarray();
  auto windowed_array = turi::rolling_aggregate::rolling_apply(*sarray_ptr,
      agg_op,
      start,
      end,
      min_observations);
  ret->construct_from_sarray(windowed_array);
  return ret;
}

void unity_sarray::show(const std::string& path_to_client,
                        const std::string& _title,
                        const std::string& _xlabel,
                        const std::string& _ylabel) {
  using namespace turi;
  using namespace turi::visualization;

  std::shared_ptr<Plot> plt = std::dynamic_pointer_cast<Plot>(this->plot(path_to_client, _title, _xlabel, _ylabel));

  if(plt != nullptr){
    plt->show();
  }
}

std::shared_ptr<model_base> unity_sarray::plot(const std::string& path_to_client,
                        const std::string& _title,
                        const std::string& _xlabel,
                        const std::string& _ylabel) {

  using namespace turi;
  using namespace turi::visualization;

  logprogress_stream << "Materializing SArray..." << std::endl;
  this->materialize();
  logprogress_stream << "Done." << std::endl;

  if (this->size() == 0) {
    log_and_throw("Nothing to show; SArray is empty.");
  }

  std::shared_ptr<unity_sarray> self = std::make_shared<unity_sarray>(*this);
  gl_sarray sa(self);

  switch (self->dtype()) {
    case flex_type_enum::INTEGER:
    case flex_type_enum::FLOAT:
      return plot_histogram(path_to_client, sa, _xlabel, _ylabel, _title);
    case flex_type_enum::STRING:
      return plot_item_frequency(path_to_client, sa, _xlabel, _ylabel, _title);
    default:
      log_and_throw(std::string("SArray.plot is currently not available for SArrays of type ") + flex_type_enum_to_name(self->dtype()));
      return nullptr;
  }
}


std::shared_ptr<unity_sarray_base> unity_sarray::builtin_cumulative_aggregate(
    const std::string& name) {
  log_func_entry();
  gl_sarray in(std::make_shared<unity_sarray>(*this));
  return in.builtin_cumulative_aggregate(name).get_proxy();
}



} // namespace turi<|MERGE_RESOLUTION|>--- conflicted
+++ resolved
@@ -1132,10 +1132,6 @@
   }
   auto transform_fn = [readers](const flexible_type& f) -> flexible_type {
     size_t thread_idx = thread::thread_id();
-<<<<<<< HEAD
-    date_time_string_reader& reader = readers->at(thread_idx);
-    return flexible_type(reader.read(f.get<flex_string>()));
-=======
     const auto& stream = streams[thread_idx];
     try {
       if(f.get<flex_string>() != ""){
@@ -1160,7 +1156,6 @@
       log_and_throw("Unable to interpret " + f.get<flex_string>() +
                     " as string with " + format + " format");
     }
->>>>>>> 133c3307
   };
   auto ret = transform_lambda(transform_fn,
                               flex_type_enum::DATETIME,
