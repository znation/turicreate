#include <unity/lib/visualization/process_wrapper.hpp>
#include <unity/lib/visualization/thread.hpp>

#include <unity/lib/annotation/annotation_base.hpp>
#include <logger/assertions.hpp>

namespace turi {
namespace annotate {

AnnotationBase::AnnotationBase(const std::shared_ptr<unity_sframe> &data,
                               const std::vector<std::string> &data_columns,
                               const std::string &annotation_column)
    : m_data(data), m_data_columns(data_columns),
      m_annotation_column(annotation_column) {

  /* Copy as so not to mutate the sframe passed into the function */
  m_data = std::static_pointer_cast<unity_sframe>(
      m_data->copy_range(0, 1, m_data->size()));

  this->_addAnnotationColumn();
  this->_addIndexColumn();
  this->_checkDataSet();
}

void AnnotationBase::annotate(const std::string &path_to_client) {
  visualization::process_wrapper aw(path_to_client);
  /* TODO: Easier to Implement when working on the Front End. Hold off
   * implementation until front end PR. Will be more clear what to implement
   * there */
  while (aw.good()) {
    break;
  }
}

std::shared_ptr<unity_sframe>
AnnotationBase::returnAnnotations(bool drop_null) {
  std::shared_ptr<unity_sframe> copy_data =
      std::static_pointer_cast<unity_sframe>(
          m_data->copy_range(0, 1, m_data->size()));

  size_t id_column = copy_data->column_index("__idx");
  copy_data->remove_column(id_column);

  std::shared_ptr<annotation_global> annotation_global =
      this->get_annotation_registry();

  if (!drop_null) {
    annotation_global->annotation_sframe = copy_data;
    return copy_data;
  }

  std::vector<std::string> annotation_column_name = {m_annotation_column};
  std::list<std::shared_ptr<unity_sframe_base>> dropped_missing =
      copy_data->drop_missing_values(annotation_column_name, false, false);

  std::shared_ptr<unity_sframe> final_sf =
      std::static_pointer_cast<unity_sframe>(dropped_missing.front());

  annotation_global->annotation_sframe = final_sf;

  return final_sf;
}

std::shared_ptr<annotation_global> AnnotationBase::get_annotation_registry() {
  static std::shared_ptr<annotation_global> value =
      std::make_shared<annotation_global>();
  return value;
}

size_t AnnotationBase::size() { return m_data->size(); }

void AnnotationBase::_addAnnotationColumn() {
  std::vector<std::string> column_names = m_data->column_names();

  if (m_annotation_column == "") {
    m_annotation_column = "annotations";
  }

  if (!(std::find(column_names.begin(), column_names.end(),
                  m_annotation_column) != column_names.end())) {
    std::shared_ptr<unity_sarray> empty_annotation_sarray =
        std::make_shared<unity_sarray>();

    empty_annotation_sarray->construct_from_const(
        FLEX_UNDEFINED, m_data->size(), flex_type_enum::STRING);

    m_data->add_column(empty_annotation_sarray, m_annotation_column);
  }
}

void AnnotationBase::_addIndexColumn() {
  std::vector<flexible_type> indicies;

  for (size_t x = 0; x < m_data->size(); x++) {
    indicies.push_back(x);
  }

  std::shared_ptr<unity_sarray> empty_annotation_sarray =
      std::make_shared<unity_sarray>();

  empty_annotation_sarray->construct_from_vector(indicies,
                                                 flex_type_enum::INTEGER);

  m_data->add_column(empty_annotation_sarray, "__idx");
}

void AnnotationBase::_checkDataSet() {
<<<<<<< HEAD

#ifndef NDEBUG

=======
  #ifndef NDEBUG
>>>>>>> ce4e73d8
  size_t image_column_index = m_data->column_index(m_data_columns.at(0));
  flex_type_enum image_column_dtype = m_data->dtype().at(image_column_index);
  DASSERT_EQ(image_column_dtype, flex_type_enum::IMAGE);

  size_t annotation_column_index = m_data->column_index(m_annotation_column);
  flex_type_enum annotation_column_dtype =
      m_data->dtype().at(annotation_column_index);
  DASSERT_TRUE(annotation_column_dtype == flex_type_enum::STRING ||
               annotation_column_dtype == flex_type_enum::INTEGER);
<<<<<<< HEAD

#endif

=======
  #endif
>>>>>>> ce4e73d8
}

void AnnotationBase::_reshapeIndicies(size_t &start, size_t &end) {
  size_t data_size = this->size();

  if (start > end) {
    size_t intermediate_store = start;
    start = end;
    end = intermediate_store;
  }

  if (start > data_size) {
    start = data_size;
  }

  if (start < 0) {
    start = 0;
  }

  if (end < 0) {
    end = 0;
  }

  if (start >= data_size) {
    start = data_size;
  }

  if (end >= data_size) {
    end = data_size - 1;
  }
}

} // namespace annotate
} // namespace turi<|MERGE_RESOLUTION|>--- conflicted
+++ resolved
@@ -105,13 +105,7 @@
 }
 
 void AnnotationBase::_checkDataSet() {
-<<<<<<< HEAD
-
-#ifndef NDEBUG
-
-=======
   #ifndef NDEBUG
->>>>>>> ce4e73d8
   size_t image_column_index = m_data->column_index(m_data_columns.at(0));
   flex_type_enum image_column_dtype = m_data->dtype().at(image_column_index);
   DASSERT_EQ(image_column_dtype, flex_type_enum::IMAGE);
@@ -121,13 +115,7 @@
       m_data->dtype().at(annotation_column_index);
   DASSERT_TRUE(annotation_column_dtype == flex_type_enum::STRING ||
                annotation_column_dtype == flex_type_enum::INTEGER);
-<<<<<<< HEAD
-
-#endif
-
-=======
   #endif
->>>>>>> ce4e73d8
 }
 
 void AnnotationBase::_reshapeIndicies(size_t &start, size_t &end) {
