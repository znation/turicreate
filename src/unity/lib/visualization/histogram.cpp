/* Copyright © 2017 Apple Inc. All rights reserved.
 *
 * Use of this source code is governed by a BSD-3-clause license that can
 * be found in the LICENSE.txt file or at https://opensource.org/licenses/BSD-3-Clause
 */
#include "histogram.hpp"

#include <parallel/lambda_omp.hpp>

#include <string>
#include <cmath>

namespace turi {
namespace visualization {

<<<<<<< HEAD
static inline size_t get_bin_idx(
    flexible_type value,
    double scale_min,
    double scale_max
  ) {
  double range = scale_max - scale_min;
  size_t bin = std::floor(
    ((static_cast<double>(value) - scale_min) / range) *
    static_cast<double>(histogram_result::MAX_BINS)
  );
  if (bin == histogram_result::MAX_BINS) {
    bin -= 1;
  }
  DASSERT_LT(bin, histogram_result::MAX_BINS);
  return bin;
}

static inline double get_value_at_bin(
    double bin_idx,
    double scale_min,
    double scale_max,
    double num_bins
    ) {
  return (
    (bin_idx / num_bins) *
    (scale_max - scale_min)
  ) + scale_min;
}

histogram_result::histogram_result() {
  // initialize quantile (so we can use it as median)
  m_median.init(std::vector<double>({0.5}));

}

void histogram_result::init(flex_type_enum dtype, flexible_type value1, flexible_type value2) {
  // use 2 initial values for both min/max and bin scale value1/value2
  this->init(dtype, value1, value2, value1, value2);
}
void histogram_result::init(
  flex_type_enum dtype, flexible_type value1, flexible_type value2, double scale1, double scale2
) {
  // initialize min/max to use dtype (for some reason it defaults to int, then crashes on float)
  this->m_type = dtype;
  this->m_min.set_input_type(dtype);
  this->m_max.set_input_type(dtype);

  // initialize bins to 0
  for (size_t i=0; i<this->bins.size(); i++) {
    this->bins[i] = 0;
  }

  this->min = std::min(value1, value2);
  this->max = std::max(value1, value2);
  this->scale_min = std::min(scale1, scale2);
  this->scale_max = std::max(scale1, scale2);
  if (this->scale_max == this->scale_min) {
    // make sure they are not the same value
    if(this->scale_max>0){
      this->scale_max *= (1.0+1e-2);
    }else if(this->scale_max<0){
      this->scale_max *= (1.0-1e-2);
    }else{ // scale_max == 0
      this->scale_max += 1e-2;
    }
  }
}

void histogram_result::rescale(double new_min, double new_max) {
  // collapse bins towards the center to expand range by 2x
  while (new_min < scale_min || new_max > scale_max) {
    // first, combine bins next to each other (every other bin)
    for (ssize_t i=(MAX_BINS / 2) - 1; i>0; i-=2) {
      bins[i] += bins[i-1];
    }
    for (size_t i=(MAX_BINS / 2); i<MAX_BINS; i+=2) {
      bins[i] += bins[i+1];
    }
    // then, collapse them inward towards the center
    for (size_t i=0; i<(MAX_BINS/4); i++) {
      bins[(MAX_BINS/2) + i] = bins[(MAX_BINS/2) + (2 * i)];
      bins[(MAX_BINS/2) - (i + 1)] = bins[(MAX_BINS/2) - ((2 * i) + 1)];
    }
    // finally, zero out the newly-unused bins
    for (size_t i=((MAX_BINS * 3) / 4); i<MAX_BINS; i++) {
      bins[i] = 0;
    }
    for (size_t i=0; i<(MAX_BINS/4); i++) {
      bins[i] = 0;
    }

    // bump up scale by 2x
    double range = scale_max - scale_min;
    scale_max += (range / 2.0);
    scale_min -= (range / 2.0);
  }
}

flexible_type histogram_result::get_min_value() const {
  return this->min;
}

flexible_type histogram_result::get_max_value() const {
  return this->max;
}

histogram_bins histogram_result::get_bins(flex_int num_bins) const {
  if (num_bins < 1) {
    log_and_throw("num_bins must be positive.");
  }
  histogram_bins ret;

  // determine the bin range that covers min to max
  size_t first_bin = get_bin_idx(min, scale_min, scale_max);
  size_t last_bin = get_bin_idx(max, scale_min, scale_max);
  size_t effective_bins = (last_bin - first_bin) + 1;

  // Might end up with fewer effective bins due to very small
  // number of unique values. For now, comment out this assert.
  // TODO -- what should we assert here instead, to make sure we have enough
  // effective range for the desired number of bins? Or should we force
  // discrete histogram for very low cardinality? (At which point, we keep
  // this assertion).
  //DASSERT_GE(effective_bins, (MAX_BINS/4));

  if (static_cast<size_t>(num_bins) > (MAX_BINS/4)) {
    log_and_throw("num_bins must be less than or equal to the effective number of bins available.");
  }

  // rescale to desired bins, taking more than the effective range if
  // necessary in order to get to num_bins total without resampling
  size_t bins_per_bin = effective_bins / num_bins;
  size_t overflow = effective_bins % num_bins;
  size_t before = 0;
  size_t after = 0;
  if (overflow) {
    overflow = num_bins - overflow;
    bins_per_bin = (effective_bins + overflow) / num_bins;
    before = overflow / 2;
    after = (overflow / 2) + (overflow % 2);
  }

  ret.bins = flex_list(num_bins, 0); // initialize empty
  ret.min = get_value_at_bin(std::max<ssize_t>(0, first_bin - before), scale_min, scale_max, MAX_BINS);
  ret.max = get_value_at_bin(std::min<ssize_t>(last_bin + after + 1, MAX_BINS), scale_min, scale_max, MAX_BINS);
  for (size_t i=0; i<static_cast<size_t>(num_bins); i++) {
    for (size_t j=0; j<bins_per_bin; j++) {
      ssize_t idx = (i * bins_per_bin) + j + (first_bin - before);
      if (idx < 0 || static_cast<size_t>(idx) >= MAX_BINS) {
        // don't try to get values below 0, or past MAX_BINS, that would be silly
        continue;
      }
      ret.bins[i] += this->bins[idx];
    }
  }
  return ret;
}

void histogram_result::add_element_simple(const flexible_type& value) {
  /*
   * add element to summary stats
   */
  m_count.add_element_simple(value);
  m_count_distinct.add_element_simple(value);
  m_non_null_count.add_element_simple(value);
  m_average.add_element_simple(value);
  m_min.add_element_simple(value);
  m_max.add_element_simple(value);
  m_median.add_element_simple(value);
  m_stdv.add_element_simple(value);

  /*
   * add element to histogram
   */


  if (value.get_type() == flex_type_enum::UNDEFINED) {
    return;
  }

  // ignore nan values
  // ignore inf values
  if (value.get_type() == flex_type_enum::FLOAT &&
      !std::isfinite(value.get<flex_float>())) {
    return;
  }

  // assign min/max to return value
  if (value < this->min) { this->min = value; }
  if (value > this->max) { this->max = value; }

  // resize bins if needed
  this->rescale(this->min, this->max);

  // update count in bin
  size_t bin = get_bin_idx(value, this->scale_min, this->scale_max);
  this->bins[bin] += 1;
}

void histogram::init(const gl_sarray& source, size_t batch_size) {
  histogram_parent::init(source, batch_size);
  flex_type_enum dtype = m_source.dtype();
  if (dtype != flex_type_enum::INTEGER &&
      dtype != flex_type_enum::FLOAT) {
    log_and_throw("dtype of the provided SArray is not valid for histogram. Only int and float are valid dtypes.");
  }

  size_t input_size = m_source.size();
  if (input_size >= 2 &&
      m_source[0].get_type() != flex_type_enum::UNDEFINED &&
      m_source[1].get_type() != flex_type_enum::UNDEFINED &&
      std::isfinite(m_source[0].to<flex_float>()) &&
      std::isfinite(m_source[1].to<flex_float>())) {
    // start with a sane range for the bins (somewhere near the data)
    // (it can be exceptionally small, since the doubling used in resize()
    // will make it converge to the real range quickly)
    m_transformer->init(dtype, m_source[0], m_source[1]);
  } else if (input_size == 1 &&
             m_source[0].get_type() != flex_type_enum::UNDEFINED &&
             std::isfinite(m_source[0].to<flex_float>())) {
    // one value, not so interesting
    m_transformer->init(dtype, m_source[0], m_source[0]);
  } else {
    // no data
    m_transformer->init(dtype, 0.0, 0.0);
  }
}

std::vector<histogram_result> histogram::split_input(size_t num_threads) {
  flexible_type current_min = m_transformer->min;
  flexible_type current_max = m_transformer->max;
  double current_scale_min = m_transformer->scale_min;
  double current_scale_max = m_transformer->scale_max;
  std::vector<histogram_result> thread_results(num_threads);
  for (auto& thread_result : thread_results) {
    thread_result.init(m_source.dtype(), current_min, current_max, current_scale_min, current_scale_max);
  }
  return thread_results;
}

void histogram::merge_results(std::vector<histogram_result>& thread_results) {
  for (auto& thread_result : thread_results) {
    // combine summary stats
    m_transformer->m_count.combine(thread_result.m_count);
    m_transformer->m_count_distinct.combine(thread_result.m_count_distinct);
    m_transformer->m_non_null_count.combine(thread_result.m_non_null_count);
    m_transformer->m_average.combine(thread_result.m_average);
    m_transformer->m_min.combine(thread_result.m_min);
    m_transformer->m_max.combine(thread_result.m_max);
    m_transformer->m_stdv.combine(thread_result.m_stdv);

    // need to partial_finalize the quantile sketch before combining
    thread_result.m_median.partial_finalize();
    m_transformer->m_median.combine(thread_result.m_median);

    // combine histogram
    flexible_type combined_min = std::min(m_transformer->min, thread_result.min);
    flexible_type combined_max = std::max(m_transformer->max, thread_result.max);
    m_transformer->min = combined_min;
    m_transformer->max = combined_max;
    m_transformer->rescale(combined_min, combined_max);
    thread_result.rescale(combined_min, combined_max);
    DASSERT_EQ(m_transformer->scale_min, thread_result.scale_min);
    DASSERT_EQ(m_transformer->scale_max, thread_result.scale_max);
    for (size_t i=0; i<histogram_result::MAX_BINS; i++) {
      m_transformer->bins[i] += thread_result.bins[i];
    }
  }
}

std::string histogram_result::vega_column_data(bool) const {
  // TODO - "values" is repetitive - flatten structure
  // TODO - for now, assuming 20 bins

  auto bins = get_bins(20);
  auto binWidth = (bins.max - bins.min)/20;

  std::stringstream ss;

  for (size_t i=0; i<bins.bins.size(); i++) {
    const auto& value = bins.bins[i];
    ss << "{\"left\": ";
    ss << (bins.min + (i * binWidth));
    ss << ",\"right\": ";
    ss << (bins.min + ((i+1) * binWidth));
    ss << ", \"count\": ";
    ss << value;
    ss << "}";
    if (i != bins.bins.size() - 1) {
      ss << ",";
    }
  }

  return ss.str();
}

std::string histogram_result::vega_summary_data() const {
  std::stringstream ss;

  flex_vec median_vec = m_median.emit().get<flex_vec>();
  flex_float median = median_vec[0];
  flex_int num_missing = m_count.emit() - m_non_null_count.emit();
  std::string data = vega_column_data(true);
  std::string typeName = flex_type_enum_to_name(m_type);

  ss << "\"type\": \"" << typeName << "\",";
  ss << "\"num_unique\": " << m_count_distinct.emit() << ",";
  ss << "\"num_missing\": " << num_missing << ",";
  ss << "\"mean\": " << escape_float(m_average.emit()) << ",";
  ss << "\"min\": " << escape_float(m_min.emit()) << ",";
  ss << "\"max\": " << escape_float(m_max.emit()) << ",";
  ss << "\"median\": " << escape_float(median) << ",";
  ss << "\"stdev\": " << escape_float(m_stdv.emit()) << ",";
  ss << "\"numeric\": [" << data << "],";
  ss << "\"categorical\": []";

  return ss.str();

}

=======
>>>>>>> 411fa92a
std::shared_ptr<Plot> plot_histogram(
  const gl_sarray& sa, const flexible_type& xlabel, const flexible_type& ylabel,
  const flexible_type& title) {
    using namespace turi;
    using namespace turi::visualization;

    logprogress_stream << "Materializing SArray" << std::endl;
    sa.materialize();

    if (sa.size() == 0) {
      log_and_throw("Nothing to show; SArray is empty.");
    }

    std::shared_ptr<const gl_sarray> self = std::make_shared<const gl_sarray>(sa);

<<<<<<< HEAD
    histogram hist;

    std::string spec = histogram_spec(title, xlabel, ylabel, self->dtype());
    double size_array = static_cast<double>(self->size());

    hist.init(*self, 5000000 /* batch_size */);

    std::shared_ptr<transformation_base> shared_unity_transformer = std::make_shared<histogram>(hist);
    return std::make_shared<Plot>(spec, shared_unity_transformer, size_array);
=======
    std::shared_ptr<transformation_base> transformation = nullptr;
    switch (sa.dtype()) {
      case flex_type_enum::INTEGER:
      {
        std::shared_ptr<histogram<flex_int>> hist = std::make_shared<histogram<flex_int>>();
        hist->init(*self, batch_size(sa));
        transformation = hist;
        break;
      }
      case flex_type_enum::FLOAT:
      {
        std::shared_ptr<histogram<flex_float>> hist = std::make_shared<histogram<flex_float>>();
        hist->init(*self, batch_size(sa));
        transformation = hist;
        break;
      }
      default:
        DASSERT_MSG(false, "Expected integer or float SArray for histogram.");
        break;
    }

    std::string spec = histogram_spec(title, xlabel, ylabel, self->dtype());
    double size_array = static_cast<double>(self->size());
    return std::make_shared<Plot>(spec, transformation, size_array);
>>>>>>> 411fa92a
}

}}<|MERGE_RESOLUTION|>--- conflicted
+++ resolved
@@ -13,329 +13,6 @@
 namespace turi {
 namespace visualization {
 
-<<<<<<< HEAD
-static inline size_t get_bin_idx(
-    flexible_type value,
-    double scale_min,
-    double scale_max
-  ) {
-  double range = scale_max - scale_min;
-  size_t bin = std::floor(
-    ((static_cast<double>(value) - scale_min) / range) *
-    static_cast<double>(histogram_result::MAX_BINS)
-  );
-  if (bin == histogram_result::MAX_BINS) {
-    bin -= 1;
-  }
-  DASSERT_LT(bin, histogram_result::MAX_BINS);
-  return bin;
-}
-
-static inline double get_value_at_bin(
-    double bin_idx,
-    double scale_min,
-    double scale_max,
-    double num_bins
-    ) {
-  return (
-    (bin_idx / num_bins) *
-    (scale_max - scale_min)
-  ) + scale_min;
-}
-
-histogram_result::histogram_result() {
-  // initialize quantile (so we can use it as median)
-  m_median.init(std::vector<double>({0.5}));
-
-}
-
-void histogram_result::init(flex_type_enum dtype, flexible_type value1, flexible_type value2) {
-  // use 2 initial values for both min/max and bin scale value1/value2
-  this->init(dtype, value1, value2, value1, value2);
-}
-void histogram_result::init(
-  flex_type_enum dtype, flexible_type value1, flexible_type value2, double scale1, double scale2
-) {
-  // initialize min/max to use dtype (for some reason it defaults to int, then crashes on float)
-  this->m_type = dtype;
-  this->m_min.set_input_type(dtype);
-  this->m_max.set_input_type(dtype);
-
-  // initialize bins to 0
-  for (size_t i=0; i<this->bins.size(); i++) {
-    this->bins[i] = 0;
-  }
-
-  this->min = std::min(value1, value2);
-  this->max = std::max(value1, value2);
-  this->scale_min = std::min(scale1, scale2);
-  this->scale_max = std::max(scale1, scale2);
-  if (this->scale_max == this->scale_min) {
-    // make sure they are not the same value
-    if(this->scale_max>0){
-      this->scale_max *= (1.0+1e-2);
-    }else if(this->scale_max<0){
-      this->scale_max *= (1.0-1e-2);
-    }else{ // scale_max == 0
-      this->scale_max += 1e-2;
-    }
-  }
-}
-
-void histogram_result::rescale(double new_min, double new_max) {
-  // collapse bins towards the center to expand range by 2x
-  while (new_min < scale_min || new_max > scale_max) {
-    // first, combine bins next to each other (every other bin)
-    for (ssize_t i=(MAX_BINS / 2) - 1; i>0; i-=2) {
-      bins[i] += bins[i-1];
-    }
-    for (size_t i=(MAX_BINS / 2); i<MAX_BINS; i+=2) {
-      bins[i] += bins[i+1];
-    }
-    // then, collapse them inward towards the center
-    for (size_t i=0; i<(MAX_BINS/4); i++) {
-      bins[(MAX_BINS/2) + i] = bins[(MAX_BINS/2) + (2 * i)];
-      bins[(MAX_BINS/2) - (i + 1)] = bins[(MAX_BINS/2) - ((2 * i) + 1)];
-    }
-    // finally, zero out the newly-unused bins
-    for (size_t i=((MAX_BINS * 3) / 4); i<MAX_BINS; i++) {
-      bins[i] = 0;
-    }
-    for (size_t i=0; i<(MAX_BINS/4); i++) {
-      bins[i] = 0;
-    }
-
-    // bump up scale by 2x
-    double range = scale_max - scale_min;
-    scale_max += (range / 2.0);
-    scale_min -= (range / 2.0);
-  }
-}
-
-flexible_type histogram_result::get_min_value() const {
-  return this->min;
-}
-
-flexible_type histogram_result::get_max_value() const {
-  return this->max;
-}
-
-histogram_bins histogram_result::get_bins(flex_int num_bins) const {
-  if (num_bins < 1) {
-    log_and_throw("num_bins must be positive.");
-  }
-  histogram_bins ret;
-
-  // determine the bin range that covers min to max
-  size_t first_bin = get_bin_idx(min, scale_min, scale_max);
-  size_t last_bin = get_bin_idx(max, scale_min, scale_max);
-  size_t effective_bins = (last_bin - first_bin) + 1;
-
-  // Might end up with fewer effective bins due to very small
-  // number of unique values. For now, comment out this assert.
-  // TODO -- what should we assert here instead, to make sure we have enough
-  // effective range for the desired number of bins? Or should we force
-  // discrete histogram for very low cardinality? (At which point, we keep
-  // this assertion).
-  //DASSERT_GE(effective_bins, (MAX_BINS/4));
-
-  if (static_cast<size_t>(num_bins) > (MAX_BINS/4)) {
-    log_and_throw("num_bins must be less than or equal to the effective number of bins available.");
-  }
-
-  // rescale to desired bins, taking more than the effective range if
-  // necessary in order to get to num_bins total without resampling
-  size_t bins_per_bin = effective_bins / num_bins;
-  size_t overflow = effective_bins % num_bins;
-  size_t before = 0;
-  size_t after = 0;
-  if (overflow) {
-    overflow = num_bins - overflow;
-    bins_per_bin = (effective_bins + overflow) / num_bins;
-    before = overflow / 2;
-    after = (overflow / 2) + (overflow % 2);
-  }
-
-  ret.bins = flex_list(num_bins, 0); // initialize empty
-  ret.min = get_value_at_bin(std::max<ssize_t>(0, first_bin - before), scale_min, scale_max, MAX_BINS);
-  ret.max = get_value_at_bin(std::min<ssize_t>(last_bin + after + 1, MAX_BINS), scale_min, scale_max, MAX_BINS);
-  for (size_t i=0; i<static_cast<size_t>(num_bins); i++) {
-    for (size_t j=0; j<bins_per_bin; j++) {
-      ssize_t idx = (i * bins_per_bin) + j + (first_bin - before);
-      if (idx < 0 || static_cast<size_t>(idx) >= MAX_BINS) {
-        // don't try to get values below 0, or past MAX_BINS, that would be silly
-        continue;
-      }
-      ret.bins[i] += this->bins[idx];
-    }
-  }
-  return ret;
-}
-
-void histogram_result::add_element_simple(const flexible_type& value) {
-  /*
-   * add element to summary stats
-   */
-  m_count.add_element_simple(value);
-  m_count_distinct.add_element_simple(value);
-  m_non_null_count.add_element_simple(value);
-  m_average.add_element_simple(value);
-  m_min.add_element_simple(value);
-  m_max.add_element_simple(value);
-  m_median.add_element_simple(value);
-  m_stdv.add_element_simple(value);
-
-  /*
-   * add element to histogram
-   */
-
-
-  if (value.get_type() == flex_type_enum::UNDEFINED) {
-    return;
-  }
-
-  // ignore nan values
-  // ignore inf values
-  if (value.get_type() == flex_type_enum::FLOAT &&
-      !std::isfinite(value.get<flex_float>())) {
-    return;
-  }
-
-  // assign min/max to return value
-  if (value < this->min) { this->min = value; }
-  if (value > this->max) { this->max = value; }
-
-  // resize bins if needed
-  this->rescale(this->min, this->max);
-
-  // update count in bin
-  size_t bin = get_bin_idx(value, this->scale_min, this->scale_max);
-  this->bins[bin] += 1;
-}
-
-void histogram::init(const gl_sarray& source, size_t batch_size) {
-  histogram_parent::init(source, batch_size);
-  flex_type_enum dtype = m_source.dtype();
-  if (dtype != flex_type_enum::INTEGER &&
-      dtype != flex_type_enum::FLOAT) {
-    log_and_throw("dtype of the provided SArray is not valid for histogram. Only int and float are valid dtypes.");
-  }
-
-  size_t input_size = m_source.size();
-  if (input_size >= 2 &&
-      m_source[0].get_type() != flex_type_enum::UNDEFINED &&
-      m_source[1].get_type() != flex_type_enum::UNDEFINED &&
-      std::isfinite(m_source[0].to<flex_float>()) &&
-      std::isfinite(m_source[1].to<flex_float>())) {
-    // start with a sane range for the bins (somewhere near the data)
-    // (it can be exceptionally small, since the doubling used in resize()
-    // will make it converge to the real range quickly)
-    m_transformer->init(dtype, m_source[0], m_source[1]);
-  } else if (input_size == 1 &&
-             m_source[0].get_type() != flex_type_enum::UNDEFINED &&
-             std::isfinite(m_source[0].to<flex_float>())) {
-    // one value, not so interesting
-    m_transformer->init(dtype, m_source[0], m_source[0]);
-  } else {
-    // no data
-    m_transformer->init(dtype, 0.0, 0.0);
-  }
-}
-
-std::vector<histogram_result> histogram::split_input(size_t num_threads) {
-  flexible_type current_min = m_transformer->min;
-  flexible_type current_max = m_transformer->max;
-  double current_scale_min = m_transformer->scale_min;
-  double current_scale_max = m_transformer->scale_max;
-  std::vector<histogram_result> thread_results(num_threads);
-  for (auto& thread_result : thread_results) {
-    thread_result.init(m_source.dtype(), current_min, current_max, current_scale_min, current_scale_max);
-  }
-  return thread_results;
-}
-
-void histogram::merge_results(std::vector<histogram_result>& thread_results) {
-  for (auto& thread_result : thread_results) {
-    // combine summary stats
-    m_transformer->m_count.combine(thread_result.m_count);
-    m_transformer->m_count_distinct.combine(thread_result.m_count_distinct);
-    m_transformer->m_non_null_count.combine(thread_result.m_non_null_count);
-    m_transformer->m_average.combine(thread_result.m_average);
-    m_transformer->m_min.combine(thread_result.m_min);
-    m_transformer->m_max.combine(thread_result.m_max);
-    m_transformer->m_stdv.combine(thread_result.m_stdv);
-
-    // need to partial_finalize the quantile sketch before combining
-    thread_result.m_median.partial_finalize();
-    m_transformer->m_median.combine(thread_result.m_median);
-
-    // combine histogram
-    flexible_type combined_min = std::min(m_transformer->min, thread_result.min);
-    flexible_type combined_max = std::max(m_transformer->max, thread_result.max);
-    m_transformer->min = combined_min;
-    m_transformer->max = combined_max;
-    m_transformer->rescale(combined_min, combined_max);
-    thread_result.rescale(combined_min, combined_max);
-    DASSERT_EQ(m_transformer->scale_min, thread_result.scale_min);
-    DASSERT_EQ(m_transformer->scale_max, thread_result.scale_max);
-    for (size_t i=0; i<histogram_result::MAX_BINS; i++) {
-      m_transformer->bins[i] += thread_result.bins[i];
-    }
-  }
-}
-
-std::string histogram_result::vega_column_data(bool) const {
-  // TODO - "values" is repetitive - flatten structure
-  // TODO - for now, assuming 20 bins
-
-  auto bins = get_bins(20);
-  auto binWidth = (bins.max - bins.min)/20;
-
-  std::stringstream ss;
-
-  for (size_t i=0; i<bins.bins.size(); i++) {
-    const auto& value = bins.bins[i];
-    ss << "{\"left\": ";
-    ss << (bins.min + (i * binWidth));
-    ss << ",\"right\": ";
-    ss << (bins.min + ((i+1) * binWidth));
-    ss << ", \"count\": ";
-    ss << value;
-    ss << "}";
-    if (i != bins.bins.size() - 1) {
-      ss << ",";
-    }
-  }
-
-  return ss.str();
-}
-
-std::string histogram_result::vega_summary_data() const {
-  std::stringstream ss;
-
-  flex_vec median_vec = m_median.emit().get<flex_vec>();
-  flex_float median = median_vec[0];
-  flex_int num_missing = m_count.emit() - m_non_null_count.emit();
-  std::string data = vega_column_data(true);
-  std::string typeName = flex_type_enum_to_name(m_type);
-
-  ss << "\"type\": \"" << typeName << "\",";
-  ss << "\"num_unique\": " << m_count_distinct.emit() << ",";
-  ss << "\"num_missing\": " << num_missing << ",";
-  ss << "\"mean\": " << escape_float(m_average.emit()) << ",";
-  ss << "\"min\": " << escape_float(m_min.emit()) << ",";
-  ss << "\"max\": " << escape_float(m_max.emit()) << ",";
-  ss << "\"median\": " << escape_float(median) << ",";
-  ss << "\"stdev\": " << escape_float(m_stdv.emit()) << ",";
-  ss << "\"numeric\": [" << data << "],";
-  ss << "\"categorical\": []";
-
-  return ss.str();
-
-}
-
-=======
->>>>>>> 411fa92a
 std::shared_ptr<Plot> plot_histogram(
   const gl_sarray& sa, const flexible_type& xlabel, const flexible_type& ylabel,
   const flexible_type& title) {
@@ -351,17 +28,6 @@
 
     std::shared_ptr<const gl_sarray> self = std::make_shared<const gl_sarray>(sa);
 
-<<<<<<< HEAD
-    histogram hist;
-
-    std::string spec = histogram_spec(title, xlabel, ylabel, self->dtype());
-    double size_array = static_cast<double>(self->size());
-
-    hist.init(*self, 5000000 /* batch_size */);
-
-    std::shared_ptr<transformation_base> shared_unity_transformer = std::make_shared<histogram>(hist);
-    return std::make_shared<Plot>(spec, shared_unity_transformer, size_array);
-=======
     std::shared_ptr<transformation_base> transformation = nullptr;
     switch (sa.dtype()) {
       case flex_type_enum::INTEGER:
@@ -386,7 +52,6 @@
     std::string spec = histogram_spec(title, xlabel, ylabel, self->dtype());
     double size_array = static_cast<double>(self->size());
     return std::make_shared<Plot>(spec, transformation, size_array);
->>>>>>> 411fa92a
 }
 
 }}