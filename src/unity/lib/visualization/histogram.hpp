--- conflicted
+++ resolved
@@ -419,14 +419,6 @@
  *     the histogram (result type, as shown below) representing the current
  *     distribution of values seen so far.
  */
-<<<<<<< HEAD
-typedef transformation<gl_sarray, histogram_result> histogram_parent;
-class histogram : public histogram_parent {
-  public:
-    virtual std::vector<histogram_result> split_input(size_t num_threads) override;
-    virtual void merge_results(std::vector<histogram_result>& transformers) override;
-    virtual void init(const gl_sarray& source, size_t batch_size) override;
-=======
 template<typename T>
 class histogram : public transformation<gl_sarray, histogram_result<T>> {
   public:
@@ -498,7 +490,6 @@
         this->m_transformer->init(dtype, 0.0, 0.0);
       }
     }
->>>>>>> 411fa92a
 };
 
 std::shared_ptr<Plot> plot_histogram(
