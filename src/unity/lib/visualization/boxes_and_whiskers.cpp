/* Copyright © 2017 Apple Inc. All rights reserved.
 *
 * Use of this source code is governed by a BSD-3-clause license that can
 * be found in the LICENSE.txt file or at https://opensource.org/licenses/BSD-3-Clause
 */
#include "boxes_and_whiskers.hpp"

#include "batch_size.hpp"
#include "process_wrapper.hpp"
#include "thread.hpp"
#include "vega_data.hpp"
#include "vega_spec.hpp"

#include <parallel/lambda_omp.hpp>
#include <unity/lib/visualization/escape.hpp>
#include <unity/lib/visualization/plot.hpp>
#include <unity/lib/visualization/transformation.hpp>

#include <cmath>
#include <thread>

using namespace turi::visualization;

static const std::string x_name = "x";
static const std::string y_name = "y";

std::string boxes_and_whiskers_result::vega_column_data(bool sframe) const {
  std::stringstream ss;

  std::unordered_map<flexible_type, flexible_type> grouped = get_grouped();

  size_t i = 0;

  for (const auto& pair : grouped) {
    // if x is missing, nothing to plot -- skip for now
    // TODO: eventually we should probably have an "undefined" bin
    if (pair.first.get_type() == flex_type_enum::UNDEFINED) {
      continue;
    }

    const auto& xValue = pair.first.get<flex_string>();
    const auto& yValues = pair.second.get<flex_vec>();

    // TODO - for now, skip values with nan/inf
    bool isFinite = true;
    for (const auto& yValue : yValues) {
      if (!std::isfinite(yValue)) {
        isFinite = false;
      }
    }
    if (!isFinite) {
      continue;
    }

    if (i != 0) {
      ss << ",";
    }

    ss << "{\"" << x_name << "\": ";
    ss << extra_label_escape(xValue);

    ss << ",\"min\": ";
    ss << yValues[0];
    ss << ",\"lower quartile\": ";
    ss << yValues[1];
    ss << ",\"median\": ";
    ss << yValues[2];
    ss << ",\"upper quartile\": ";
    ss << yValues[3];
    ss << ",\"max\": ";
    ss << yValues[4];

    ss << "}";

    i++;
  }

  return ss.str();
}

std::shared_ptr<Plot> turi::visualization::plot_boxes_and_whiskers(
                                                    const gl_sarray& x,
                                                    const gl_sarray& y,
                                                    const flexible_type& xlabel,
                                                    const flexible_type& ylabel,
                                                    const flexible_type& title) {


  std::string boxes_and_whiskers_specification = boxes_and_whiskers_spec(xlabel, ylabel, title);

  double size_array = static_cast<double>(x.size());

  boxes_and_whiskers bw;

  gl_sframe temp_sf;
  temp_sf[x_name] = x;
  temp_sf[y_name] = y;

<<<<<<< HEAD
  bw.init(temp_sf, 5000000 /* batch_size */);
=======
  bw.init(temp_sf, batch_size(x, y));
>>>>>>> 411fa92a

  std::shared_ptr<transformation_base> shared_unity_transformer = std::make_shared<boxes_and_whiskers>(bw);
  return std::make_shared<Plot>(boxes_and_whiskers_specification, shared_unity_transformer, size_array);
}<|MERGE_RESOLUTION|>--- conflicted
+++ resolved
@@ -96,11 +96,7 @@
   temp_sf[x_name] = x;
   temp_sf[y_name] = y;
 
-<<<<<<< HEAD
-  bw.init(temp_sf, 5000000 /* batch_size */);
-=======
   bw.init(temp_sf, batch_size(x, y));
->>>>>>> 411fa92a
 
   std::shared_ptr<transformation_base> shared_unity_transformer = std::make_shared<boxes_and_whiskers>(bw);
   return std::make_shared<Plot>(boxes_and_whiskers_specification, shared_unity_transformer, size_array);
