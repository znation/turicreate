--- conflicted
+++ resolved
@@ -118,11 +118,7 @@
     temp_sf["x"] = x;
     temp_sf["y"] = y;
 
-<<<<<<< HEAD
-    hm.init(temp_sf, 5000000 /* batch_size */);
-=======
     hm.init(temp_sf, batch_size(x, y));
->>>>>>> 411fa92a
 
     std::shared_ptr<transformation_base> shared_unity_transformer = std::make_shared<categorical_heatmap>(hm);
     return std::make_shared<Plot>(categorical_heatmap_specification, shared_unity_transformer, size_array);
