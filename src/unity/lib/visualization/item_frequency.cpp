/* Copyright © 2017 Apple Inc. All rights reserved.
 *
 * Use of this source code is governed by a BSD-3-clause license that can
 * be found in the LICENSE.txt file or at https://opensource.org/licenses/BSD-3-Clause
 */
#include <unity/lib/visualization/batch_size.hpp>
#include <unity/lib/visualization/escape.hpp>
#include <unity/lib/visualization/item_frequency.hpp>
#include <unity/lib/visualization/vega_spec.hpp>

#include <string>

using namespace turi::visualization;

std::vector<item_frequency_result> item_frequency::split_input(size_t num_threads) {
  // TODO - do we need to do anything here? perhaps not.
  return std::vector<item_frequency_result>(num_threads);
}

void item_frequency::merge_results(std::vector<item_frequency_result>& transformers) {
  for (const auto& other : transformers) {
    this->m_transformer->combine(other);
  }
}

void item_frequency_result::add_element_simple(const flexible_type& flex) {
  groupby_operators::frequency_count::add_element_simple(flex);

  /*
   * add element to summary stats
   */
  m_count.add_element_simple(flex);
  m_count_distinct.add_element_simple(flex);
  m_non_null_count.add_element_simple(flex);
}

void item_frequency_result::combine(const group_aggregate_value& other) {
  groupby_operators::frequency_count::combine(other);

  /* combine summary stats */
  auto item_frequency_other = dynamic_cast<const item_frequency_result&>(other);
  m_count.combine(item_frequency_other.m_count);
  m_count_distinct.combine(item_frequency_other.m_count_distinct);
  m_non_null_count.combine(item_frequency_other.m_non_null_count);
}

std::string item_frequency_result::vega_summary_data() const {
  std::stringstream ss;

  flex_int num_missing = m_count.emit() - m_non_null_count.emit();
  std::string data = vega_column_data(true);

  ss << "\"type\": \"str\",";
  ss << "\"num_unique\": " << m_count_distinct.emit() << ",";
  ss << "\"num_missing\": " << num_missing << ",";
  ss << "\"categorical\": [" << data << "],";
  ss << "\"numeric\": []";

  return ss.str();

}

static void add_item_and_count(std::stringstream& ss, const std::string& value, size_t i, size_t count, double total_count) {
  if(i != 0){
    ss << ",";
  }

  ss << "{\"label\": ";

  if(value.length() >= 200){
    ss << escape_string(value.substr(0,199) + std::to_string(i));
  }else{
    ss << escape_string(value);
  }

  ss << ",\"label_idx\": ";
  ss << i;
  ss << ",\"count\": ";
  ss << count;
  ss << ",\"percentage\": \"";
  ss << ((100.0 * count)/total_count);
  ss << "%\"}";
}

std::string item_frequency_result::vega_column_data(bool sframe) const {
  std::stringstream ss;
  size_t x = 0;

  auto items_list = emit().get<flex_dict>();
  size_t size_list;
  if(sframe) {
    size_list = std::min(10UL, items_list.size());
  }else{
    size_list = std::min(12UL, items_list.size());
  }

  std::sort(items_list.begin(), items_list.end(), [](const std::pair<turi::flexible_type,flexible_type> &left, const std::pair<turi::flexible_type,flexible_type> &right) {
    DASSERT_EQ(left.second.get_type(), flex_type_enum::INTEGER);
    DASSERT_EQ(right.second.get_type(), flex_type_enum::INTEGER);

    if (left.second == right.second) {
      // ignore undefined (always sort lower -- it'll get ignored later)
      if (left.first.get_type() == flex_type_enum::UNDEFINED ||
          right.first.get_type() == flex_type_enum::UNDEFINED) {
        return false;
      }

      DASSERT_EQ(left.first.get_type(), flex_type_enum::STRING);
      DASSERT_EQ(right.first.get_type(), flex_type_enum::STRING);

      // if count is equal, sort ascending by label
      return right.first > left.first;
    }
    // sort descending by count
    return left.second > right.second;
  });

  size_t total_count = m_count.emit();
  size_t count_so_far = 0;
  for(size_t i=0; i<size_list; i++) {
    const auto& pair = items_list[i];
    const auto& flex_value = pair.first;
    size_t count = pair.second.get<flex_int>();
    count_so_far += count;
    if (flex_value.get_type() == flex_type_enum::UNDEFINED) {
      add_item_and_count(ss, "(null)", x, count, total_count);
    } else {
      DASSERT_TRUE(flex_value.get_type() == flex_type_enum::STRING);
      const auto& value = flex_value.get<flex_string>();
      add_item_and_count(ss, value, x, count, total_count);
    }
    x++;

    // if we have already accounted for over 95% of the data,
    // and we still have 5 or more labels to go, OR
    // if it's the last slot and we still have labels unaccounted for,
    // combine remaining values into an "other" bin.
    size_t labels_remaining = items_list.size() - (i+1);
    size_t count_remaining = total_count - count_so_far;
    double fraction_count_remaining = (double)count_remaining / (double)total_count;
    if ((labels_remaining >= 5 && fraction_count_remaining < 0.05) ||
        (i == size_list - 1 && (items_list.size() - size_list > 0))) {
      std::stringstream combined_value;
      combined_value << "Other (";
      combined_value << labels_remaining << " labels)";
      add_item_and_count(ss, combined_value.str(), x, count_remaining, total_count);
      break;
    }
  }

  return ss.str();
}

namespace turi {
  namespace visualization {

    std::shared_ptr<Plot> plot_item_frequency(
      const gl_sarray& sa, const flexible_type& xlabel, const flexible_type& ylabel, 
      const flexible_type& title) {

        using namespace turi;
        using namespace turi::visualization;

        logprogress_stream << "Materializing SArray" << std::endl;
        sa.materialize();

        if (sa.size() == 0) {
          log_and_throw("Nothing to show; SArray is empty.");
        }

        std::shared_ptr<const gl_sarray> self = std::make_shared<const gl_sarray>(sa);

        item_frequency item_freq;
<<<<<<< HEAD
        item_freq.init(*self, 5000000 /* batch_size */);

        auto transformer = std::dynamic_pointer_cast<item_frequency_result>(item_freq.get());
        auto result = transformer->emit().get<flex_dict>();
        size_t length_list = std::min(200UL, result.size());
        
        std::string category_spec = categorical_spec(length_list, title, xlabel, ylabel, self->dtype());
=======
        item_freq.init(*self, batch_size(sa));

        auto transformer = std::dynamic_pointer_cast<item_frequency_result>(item_freq.get());
        auto result = transformer->emit().get<flex_dict>();
        std::string category_spec = categorical_spec(title, xlabel, ylabel, self->dtype());
>>>>>>> 411fa92a

        double size_array = static_cast<double>(self->size());

        std::shared_ptr<transformation_base> shared_unity_transformer = std::make_shared<item_frequency>(item_freq);
        return std::make_shared<Plot>(category_spec, shared_unity_transformer, size_array);
      }

  }
}
<|MERGE_RESOLUTION|>--- conflicted
+++ resolved
@@ -171,21 +171,11 @@
         std::shared_ptr<const gl_sarray> self = std::make_shared<const gl_sarray>(sa);
 
         item_frequency item_freq;
-<<<<<<< HEAD
-        item_freq.init(*self, 5000000 /* batch_size */);
-
-        auto transformer = std::dynamic_pointer_cast<item_frequency_result>(item_freq.get());
-        auto result = transformer->emit().get<flex_dict>();
-        size_t length_list = std::min(200UL, result.size());
-        
-        std::string category_spec = categorical_spec(length_list, title, xlabel, ylabel, self->dtype());
-=======
         item_freq.init(*self, batch_size(sa));
 
         auto transformer = std::dynamic_pointer_cast<item_frequency_result>(item_freq.get());
         auto result = transformer->emit().get<flex_dict>();
         std::string category_spec = categorical_spec(title, xlabel, ylabel, self->dtype());
->>>>>>> 411fa92a
 
         double size_array = static_cast<double>(self->size());
 
