--- conflicted
+++ resolved
@@ -647,18 +647,12 @@
 }
 
 std::string WebServer::get_base_url() {
-<<<<<<< HEAD
     return get_instance()._get_base_url();
 }
 
 std::string WebServer::_get_base_url() const {
     std::string port_str = std::to_string(m_impl->m_port);
     return "http://localhost:" + port_str;
-
-=======
-    std::string port_str = std::to_string(get_instance().m_impl->m_port);
-    return "http://localhost:" + port_str;
->>>>>>> e00a332d
 }
 
 std::string WebServer::get_url_for_plot(const Plot& plot) {
@@ -682,10 +676,6 @@
     return uuid_str;
 }
 
-<<<<<<< HEAD
-    // return formatted URL
-    return this->_get_base_url() + "/index.html?" + uuid_str;
-=======
 std::string WebServer::add_table(const std::shared_ptr<turi::unity_sframe>& sf, const std::string& title) {
 
     // add to vector with index
@@ -702,7 +692,6 @@
 
     // Return the table ID
     return std::to_string(idx);
->>>>>>> e00a332d
 }
 
 WebServer::table::table(const std::shared_ptr<unity_sframe>& sf, std::unique_ptr<sframe_reader> reader, const std::string& title)
