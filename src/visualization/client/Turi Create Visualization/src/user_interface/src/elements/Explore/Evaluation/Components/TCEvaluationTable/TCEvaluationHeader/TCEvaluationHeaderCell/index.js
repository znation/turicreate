import * as React from 'react';
import { Component } from 'react';
import * as _style_dict from 'json!./index.scss.json';
import ClassNameMap from '../../../../../../../util/ClassNameMap';
const styles = ClassNameMap(_style_dict);

import down from 'image!./assets/down.svg';
import caret_down from 'image!./assets/caret-down.svg';

class TCEvaluationHeaderCell extends Component {

  renderCarret = () => {
    if(this.props.enabled){
      if(this.props.direction){
        return (
          <div className={styles.TCEvaluationHeaderCellDropDown}
               style={{"transform": "rotate(180deg)"}}>
            <img src={caret_down}
		 alt=""/>
          </div>
        )
      }else{
        return (
<<<<<<< HEAD
          <div className={styles.TCEvaluationHeaderCellDropDown}>
            <img src={caret_down}/>
=======
          <div className="TCEvaluationHeaderCellDropDown">
            <img src={caret_down}
		 alt=""/>
>>>>>>> 53b5c108
          </div>
        )
      }
    }else{
      return (
<<<<<<< HEAD
        <div className={styles.TCEvaluationHeaderCellDropDown}>
          <img src={down}/>
=======
        <div className="TCEvaluationHeaderCellDropDown">
          <img src={down}
	       alt=""/>
>>>>>>> 53b5c108
        </div>
      )
    }
  }

  render() {
    if(this.props.type === "images"){
      return (
        <div className={styles.TCEvaluationHeaderCellImages}>
          {this.props.name}
        </div>
      );
    }else if(this.props.type === "percent"){
      return (
        <div className={styles.TCEvaluationHeaderCellPercent}
             onClick={this.props.onclick.bind(this)}>
          {this.props.name}
          {this.renderCarret()}
        </div>
      );
    }else if(this.props.type === "amount"){
      return (
        <div className={styles.TCEvaluationHeaderCellAmount}
             onClick={this.props.onclick.bind(this)}>
          {this.props.name}
          {this.renderCarret()}
        </div>
      );
    }else{
      return (
        <div className={styles.TCEvaluationHeaderCellText}
             onClick={this.props.onclick.bind(this)}>
          {this.props.name}
          {this.renderCarret()}
        </div>
      );
    }

  }
}

export default TCEvaluationHeaderCell;<|MERGE_RESOLUTION|>--- conflicted
+++ resolved
@@ -21,27 +21,15 @@
         )
       }else{
         return (
-<<<<<<< HEAD
           <div className={styles.TCEvaluationHeaderCellDropDown}>
-            <img src={caret_down}/>
-=======
-          <div className="TCEvaluationHeaderCellDropDown">
-            <img src={caret_down}
-		 alt=""/>
->>>>>>> 53b5c108
+            <img src={caret_down} alt="" />
           </div>
         )
       }
     }else{
       return (
-<<<<<<< HEAD
         <div className={styles.TCEvaluationHeaderCellDropDown}>
-          <img src={down}/>
-=======
-        <div className="TCEvaluationHeaderCellDropDown">
-          <img src={down}
-	       alt=""/>
->>>>>>> 53b5c108
+          <img src={down} alt="" />
         </div>
       )
     }
