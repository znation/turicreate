--- conflicted
+++ resolved
@@ -127,14 +127,9 @@
           <div className={styles.TCEvaluationFooterCarret}
                onClick={this.props.updateFooterOpen.bind(this)}>
             <img src={down_arrow}
-<<<<<<< HEAD
                  className={styles.TCEvaluationFooterCarretImage}
-                 style={this.cssOpenStyleIcon()}/>
-=======
-                 className="TCEvaluationFooterCarretImage"
                  style={this.cssOpenStyleIcon()}
 	         alt="Toggle Footer"/>
->>>>>>> 53b5c108
           </div>
         </div>
         {this.render_table()}
