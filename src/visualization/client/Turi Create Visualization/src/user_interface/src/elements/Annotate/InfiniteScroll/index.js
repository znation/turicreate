--- conflicted
+++ resolved
@@ -7,11 +7,6 @@
 import * as _imgProperties_dict from 'json!./ImageContainer/index.module.scss.json';
 const imgProperties  = ClassNameMap(_style_dict);
 
-
-<<<<<<< HEAD
-=======
-import imgProperties from './ImageContainer/index.module.scss';
->>>>>>> 53b5c108
 
 // has to be a multiple of 3 to work properly
 const CELL_PADDING = 3;
