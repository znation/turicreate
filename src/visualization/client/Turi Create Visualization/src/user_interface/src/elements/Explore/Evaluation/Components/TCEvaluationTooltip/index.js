import * as React from 'react';
import { Component } from 'react';
import * as _style_dict from 'json!./index.scss.json';
import ClassNameMap from '../../../../../util/ClassNameMap';
const css = ClassNameMap(_style_dict);

import carret from 'image!./assets/carret.svg';

class TCEvaluationTooltip extends Component {
  render() {
    return (
      <div className={css.TCEvaluationTooltip}>
        <div className={css.TCEvaluationTooltipText}>
          {this.props.text}
        </div>
        <div className={css.TCEvaluationCarret}>
          <img src={carret}
               height={9}
<<<<<<< HEAD
               className={css.TCEvaluationCarretIcon}/>
=======
               className="TCEvaluationCarretIcon"
	       alt=""/>
>>>>>>> 53b5c108
        </div>
      </div>
    );
  }
}

export default TCEvaluationTooltip;<|MERGE_RESOLUTION|>--- conflicted
+++ resolved
@@ -16,12 +16,8 @@
         <div className={css.TCEvaluationCarret}>
           <img src={carret}
                height={9}
-<<<<<<< HEAD
-               className={css.TCEvaluationCarretIcon}/>
-=======
-               className="TCEvaluationCarretIcon"
-	       alt=""/>
->>>>>>> 53b5c108
+               className={css.TCEvaluationCarretIcon}
+               alt="" />
         </div>
       </div>
     );
