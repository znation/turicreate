//  Copyright © 2017 Apple Inc. All rights reserved.
//
//  Use of this source code is governed by a BSD-3-clause license that can
//  be found in the LICENSE.txt file or at https://opensource.org/licenses/BSD-3-Clause
import Cocoa

class AppDelegate: NSObject, NSApplicationDelegate {

    var newWindow: NSWindow?
    var controller: ViewController?
    var server: URL
    
    init(server: URL) {
        self.server = server
        super.init()
    }
    
    @objc func print_vega(_ sender: Any) {
        SharedData.shared.vegaContainer?.get_image {optionalImage in
            switch optionalImage {
            case .some(let image):
                let nsImage = NSImageView(image: image)
                nsImage.sizeToFit()
                nsImage.setFrameOrigin(NSPoint(x: 0.0, y: 0.0))
                nsImage.setFrameSize(NSSize(width: image.size.width, height: image.size.height))
                let print_info = NSPrintInfo()

                let print_image = NSPrintOperation(view: nsImage, printInfo: print_info)
                print_image.canSpawnSeparateThread = true
                print_image.printPanel.options.insert(NSPrintPanel.Options.showsOrientation)
                print_image.printPanel.options.insert(NSPrintPanel.Options.showsScaling)
                print_image.run()

            case .none:
                return
            }
        }
    }

    @objc func save_image(_ sender: Any) {
        SharedData.shared.vegaContainer?.save_image()
    }

    @objc func save_vega(_ sender: Any) {
        SharedData.shared.vegaContainer?.save_vega()
    }

    func save_data(_ sender: Any) {
        SharedData.shared.vegaContainer?.save_data()
    }


    func applicationDidFinishLaunching(_ aNotification: Notification) {
        let contentFrame = NSMakeRect(0, 0, 820, 630)

        newWindow = NSWindow(contentRect: contentFrame, styleMask: [.resizable, .titled, .closable, .miniaturizable], backing: .buffered, defer: false)
        newWindow?.center()
        newWindow?.minSize = NSMakeSize(600, 400)
<<<<<<< HEAD
        
        controller = ViewController(server: self.server)
=======
        newWindow?.title = "Turi Create Visualization"

        controller = ViewController()
>>>>>>> bbcef0f0
        let content = newWindow!.contentView! as NSView
        let view = controller!.view
        content.frame = contentFrame
        view.frame = contentFrame
        content.addSubview(view)
        view.autoresizingMask = [.width, .height]

        let mainMenu = NSMenu()
        let appMenuItem = mainMenu.addItem(withTitle: "Turi Create Visualization", action: nil, keyEquivalent: "")
        let appMenu = NSMenu(title: "Turi Create Visualization")
        appMenuItem.submenu = appMenu

        let save_image_object = NSMenuItem(title: "Export as PNG", action: #selector(self.save_image), keyEquivalent: "S")
        save_image_object.keyEquivalentModifierMask = .command

        let save_vega_object = NSMenuItem(title: "Export as Vega JSON", action: #selector(self.save_vega), keyEquivalent: "S")
        save_vega_object.keyEquivalentModifierMask = [.command, .shift]

        let print_vega_image = NSMenuItem(title: "Print...", action: #selector(self.print_vega), keyEquivalent: "P")
        print_vega_image.keyEquivalentModifierMask = .command

        let page_setup_object = NSMenuItem(title: "Page Setup...", action: #selector(self.print_vega), keyEquivalent: "P")
        page_setup_object.keyEquivalentModifierMask = [.command, .shift]

        let hideItem = appMenu.addItem(withTitle: "Hide Turi Create Visualization", action: #selector(NSApplication.shared.hide), keyEquivalent: "h")
        hideItem.keyEquivalentModifierMask = .command
        let hideOthersItem = appMenu.addItem(withTitle: "Hide Others", action: #selector(NSApplication.shared.hideOtherApplications), keyEquivalent: "h")
        hideOthersItem.keyEquivalentModifierMask = [.command, .option]

        appMenu.addItem(.separator())

        let quitItem = appMenu.addItem(withTitle: "Quit Turi Create Visualization", action: #selector(NSApplication.shared.terminate), keyEquivalent: "q")
        quitItem.keyEquivalentModifierMask = .command

        let fileMenu = NSMenu(title: "File")
        let closeItem = fileMenu.addItem(withTitle: "Close", action: #selector(newWindow?.close), keyEquivalent: "w")
        closeItem.keyEquivalentModifierMask = .command
        fileMenu.addItem(save_image_object)
        fileMenu.addItem(save_vega_object)
        fileMenu.addItem(.separator())
        fileMenu.addItem(page_setup_object)
        fileMenu.addItem(print_vega_image)

        let fileMenuItem = mainMenu.addItem(withTitle: "File", action: nil, keyEquivalent: "")
        fileMenuItem.submenu = fileMenu

        let viewMenu = NSMenu(title: "View")
        let fullScreenItem = viewMenu.addItem(withTitle: "Toggle Full Screen", action: #selector(newWindow?.toggleFullScreen), keyEquivalent: "f")
        fullScreenItem.keyEquivalentModifierMask = [.command, .control]

        let viewMenuItem = mainMenu.addItem(withTitle: "View", action: nil, keyEquivalent: "")
        viewMenuItem.submenu = viewMenu

        let windowMenu = NSMenu(title: "Window")
        let minimizeItem = windowMenu.addItem(withTitle: "Minimize", action: #selector(newWindow?.miniaturize), keyEquivalent: "m")
        minimizeItem.keyEquivalentModifierMask = .command
        windowMenu.addItem(withTitle: "Zoom", action: #selector(newWindow?.zoom), keyEquivalent: "")

        let windowMenuItem = mainMenu.addItem(withTitle: "Window", action: nil, keyEquivalent: "")
        windowMenuItem.submenu = windowMenu

        SharedData.shared.save_image = save_image_object
        SharedData.shared.save_vega = save_vega_object
        SharedData.shared.print_vega = print_vega_image
        SharedData.shared.page_setup = page_setup_object

        NSApplication.shared.mainMenu = mainMenu

        newWindow!.makeKeyAndOrderFront(nil)

        // Bring window to front (otherwise it sits behind other windows)
        NSApplication.shared.activate(ignoringOtherApps: true)
    }

    func applicationWillTerminate(_ aNotification: Notification) {
        // Insert code here to tear down your application
    }
}<|MERGE_RESOLUTION|>--- conflicted
+++ resolved
@@ -56,14 +56,9 @@
         newWindow = NSWindow(contentRect: contentFrame, styleMask: [.resizable, .titled, .closable, .miniaturizable], backing: .buffered, defer: false)
         newWindow?.center()
         newWindow?.minSize = NSMakeSize(600, 400)
-<<<<<<< HEAD
-        
-        controller = ViewController(server: self.server)
-=======
         newWindow?.title = "Turi Create Visualization"
 
-        controller = ViewController()
->>>>>>> bbcef0f0
+        controller = ViewController(server: self.server)
         let content = newWindow!.contentView! as NSView
         let view = controller!.view
         content.frame = contentFrame
