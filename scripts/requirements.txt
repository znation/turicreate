coremltools==3.0b3; sys_platform != 'win32'
scipy==1.2.1
numpy==1.16.4
cython==0.29.10
argparse==1.2.1
decorator==4.4.0
mock==3.0.5
pytest==4.6.3
pandas==0.24.2
pillow==6.0.0
prettytable==0.7.2
pytz==2019.1
resampy==0.2.1
requests>=2.9.1
scikit-learn==0.20.3
six==1.12.0
statsmodels==0.9.0
wheel==0.29.0
<<<<<<< HEAD
mxnet==1.1.0; sys_platform != 'darwin' and sys_platform != 'win32'
=======
mxnet==1.1.0; sys_platform != 'darwin'
mxnet==1.1.0; sys_platform == 'darwin' and python_version != '3.7'
mxnet==1.5.0; sys_platform == 'darwin' and python_version == '3.7'
>>>>>>> 1a8a777c
UISoup==2.5.7
pyobjc==5.2; sys_platform == 'darwin'
future==0.17.1
pyOpenSSL==19.0.0
ndg-httpsclient==0.5.1
pyasn1==0.4.5
hypothesis==4.24.3<|MERGE_RESOLUTION|>--- conflicted
+++ resolved
@@ -16,13 +16,9 @@
 six==1.12.0
 statsmodels==0.9.0
 wheel==0.29.0
-<<<<<<< HEAD
 mxnet==1.1.0; sys_platform != 'darwin' and sys_platform != 'win32'
-=======
-mxnet==1.1.0; sys_platform != 'darwin'
 mxnet==1.1.0; sys_platform == 'darwin' and python_version != '3.7'
 mxnet==1.5.0; sys_platform == 'darwin' and python_version == '3.7'
->>>>>>> 1a8a777c
 UISoup==2.5.7
 pyobjc==5.2; sys_platform == 'darwin'
 future==0.17.1
