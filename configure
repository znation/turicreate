#!/bin/bash

# Exit immediately on failure of a subcommand
set -e

##=============================================================================
## Main configuration processing
RELEASE_DIR=release
DEBUG_DIR=debug
TURI_HOME=$( cd "$( dirname "${BASH_SOURCE[0]}" )" && pwd )
DEPS_PREFIX=$PWD/deps/local

function print_help {
  echo "Configures the build with the specified toolchain. "
  echo
  echo "If configure has already been run before, running configure "
  echo "will simply reconfigure the build with no changes. "
  echo
  echo "Usage: ./configure <options>"
  echo
  echo "  --cleanup                         Clean up everything."
  echo
  echo "  --install-python-toolchain        Install python in local virtualenv."
  echo
  echo "  --with-ccache (default)           Use ccache, if available."
  echo "  --no-ccache "
  echo
  echo "  --with-capi (default)             Build C API."
  echo "  --with-capi-framework             Build C API as macOS framework (macOS only)"
  echo "  --no-capi                         Skip building the C API."
  echo
  echo "  --with-python (default)           Build python components."
  echo "  --no-python"
  echo
  echo "  --with-visualization (default)    Build Turi Create visualization client."
  echo "  --no-visualization"
  echo
  echo "  --with-extra-opt-flags (default)  Enable extra optimization flags (e.g. inlining)."
  echo "  --no-extra-opt-flags"
  echo
  echo "  --with-stack-display              Display stack traces to stderr when possible."
  echo "  --no-stack-display (default)      Only write stack traces to file, not to stderr."
  echo "  --llvm-path                       Path to LLVM (required for stack trace display)."
  echo
  echo "  --release-opt-for-size            Optimize for size."
  echo "  --debug-opt-for-size              Debug optimize for size."
  echo "  --target-ios                      Build for iOS (macOS only)"
  echo
  echo "  --with-remotefs (default)         Include capabilities for remote file access."
  echo "  --no-remotefs                     Disable remote file access."
  echo
  echo "  --virtualenv VIRTUALENV_EXE       Path to virtualenv executable (otherwise looks in \$PATH)."
  echo
  echo "  --yes                             Defaults to yes on a prompt"
  echo
  echo "  -D var=value                      Specify CFLAGS definitions to be passed on to cmake."
  echo
  echo "Relevant environment variables: "
  echo
  echo "  CMAKE                             Path to CMake executable."
  echo "  CC                                Path to C compiler."
  echo "  CXX                               Path to C++ compiler."
  echo
  echo "Example: ./configure"
  echo
  echo "Cleanup all build directories"
  echo "Example: ./configure --cleanup"
  echo
  echo
  exit 1
} # end of print help


function unknown_option {
  echo "Unrecognized option: $1"
  echo "To get help, run ./configure --help"
  exit 1
} # end of unknown option

function run_cleanup {
  echo "cleaning up";
  rm -rf release debug deps/local/ deps/build/ deps/env
}


function run_cleanup_prompt {
  #!/bin/bash
  echo "This script completely erases all build folders including dependencies!"
  if [[ $default_yes == 1 ]]; then
          yesorno="yes"
  else
          echo "Are you sure you want to continue? (yes or no)"
          read yesorno;
  fi

  if [ "$yesorno" == "yes" ]; then
    run_cleanup
  else
    echo "Doing nothing!";
  fi
}

function install_python_toolchain {

  echo "Installing python toolchain."
  # TODO - validate that $VIRTUALENV is set, and/or set it if not
  echo "Using virtualenv at $VIRTUALENV."

  pushd ${TURI_HOME}
  VIRTUALENV=${VIRTUALENV} ./scripts/install_python_toolchain.sh
  popd
}

# command flag options
cleanup_option=0
python_only=0
default_yes=0

with_python=1

with_ccache=1

with_capi=1
with_capi_framework=0
with_ios=0
with_ccache=1
with_visualization=1
with_remotefs=1
with_extra_opt_flags=1
with_stack_display=0
release_opt_for_size=0
debug_opt_for_size=0

llvm_path=""

###############################################################################
#
# Parse command line configure flags ------------------------------------------
#
while [ $# -gt 0 ]
  do case $1 in
    --cleanup)              cleanup_option=1;;

    --install-python-toolchain) python_only=1;;

    --release-opt-for-size) release_opt_for_size=1;;
    --debug-opt-for-size)   debug_opt_for_size=1;;
    --target-ios)           with_ios=1; with_python=0; with_capi=1; release_opt_for_size=1;;

    --with-ccache)          with_ccache=1;;
    --no-ccache)            with_ccache=0;;

    --with-capi)            with_capi=1;;
    --with-capi-framework)  with_capi=1; with_capi_framework=1;;
    --no-capi)              with_capi=0;;

    --with-python)          with_python=1;;
    --no-python)            with_python=0;;

    --with-extra-opt-flags) with_extra_opt_flags=1;;
    --no-extra-opt-flags)   with_extra_opt_flags=0;;

    --with-stack-display)   with_stack_display=1;;
    --no-stack-display)     with_stack_display=0;;
    --llvm-path)            shift; llvm_path="$1";;

    --with-visualization)   with_visualization=1;;
    --no-visualization)     with_visualization=0;;

    --with-remotefs)        with_remotefs=1;;
    --no-remotefs)          with_remotefs=0;;

    --yes)                  default_yes=1;;

    --help)                 print_help ;;

    -D)                     CMAKE_CONFIG_FLAGS="${CMAKE_CONFIG_FLAGS} -D $2"; shift ;;

    --virtualenv)           VIRTUALENV="$2"; shift ;;
    *) unknown_option $1 ;;
  esac
  shift
done

if [[ $cleanup_option == 1 ]]; then
  run_cleanup_prompt
  exit 0
fi


if [[ $python_only == 1 ]]; then
  install_python_toolchain
  exit $?
fi

# If we need to build python, we also need to install the python toolchain
if [[ $with_python == 1 ]]; then
  if [[ $with_visualization == 0 ]]; then
    echo "Visualization client libraries (--with-visualization) required for python build."
    exit 1
  fi

  install_python_toolchain
  CMAKE_CONFIG_FLAGS="$CMAKE_CONFIG_FLAGS -DTC_BUILD_PYTHON=1"
else
  CMAKE_CONFIG_FLAGS="$CMAKE_CONFIG_FLAGS"
fi

if [[ $with_extra_opt_flags == 1 ]]; then
  CMAKE_CONFIG_FLAGS="$CMAKE_CONFIG_FLAGS -DTC_EXTRA_OPTIMIZATION_FLAGS=1"
fi

if [[ $with_stack_display == 1 ]]; then
  CMAKE_CONFIG_FLAGS="$CMAKE_CONFIG_FLAGS -DTC_STACK_DISPLAY=1"
fi

if [[ ! -z "${llvm_path}" ]]; then
  llvm_libraries=$("${llvm_path}/bin/llvm-config" --link-static --libs | tr ' ' ';')
  CMAKE_CONFIG_FLAGS="$CMAKE_CONFIG_FLAGS -DTC_LLVM_PATH=${llvm_path}"
  CMAKE_CONFIG_FLAGS="$CMAKE_CONFIG_FLAGS -DTC_LLVM_LIBRARIES='${llvm_libraries}'"
  CMAKE_CONFIG_FLAGS="$CMAKE_CONFIG_FLAGS -DTC_HAS_LLVM=1"
fi

if [[ $release_opt_for_size == 1 ]]; then
  CMAKE_CONFIG_FLAGS="$CMAKE_CONFIG_FLAGS -DRELEASE_OPT_FOR_SIZE=1"
fi

if [[ $debug_opt_for_size == 1 ]]; then
  CMAKE_CONFIG_FLAGS="$CMAKE_CONFIG_FLAGS -DDEBUG_OPT_FOR_SIZE=1"
fi

# Check what is needed with the remote_fs stuff
if [[ $with_capi == 1 ]]; then
  CMAKE_CONFIG_FLAGS="$CMAKE_CONFIG_FLAGS -DTC_BUILD_CAPI=1"
  if [[ $with_capi_framework == 1 ]]; then
    CMAKE_CONFIG_FLAGS="$CMAKE_CONFIG_FLAGS -DTC_BUILD_CAPI_FRAMEWORK=1"
  fi
  if [[ $with_ios == 1 ]]; then
    CMAKE_CONFIG_FLAGS="$CMAKE_CONFIG_FLAGS -DARCH=arm64 -DTC_BUILD_IOS=1"
  fi
else
  CMAKE_CONFIG_FLAGS="$CMAKE_CONFIG_FLAGS -DTC_BUILD_CAPI=0"
fi

# Do we need to build the visualization toolkit?
if [[ $with_visualization == 1 ]]; then
  CMAKE_CONFIG_FLAGS="$CMAKE_CONFIG_FLAGS -DTC_BUILD_VISUALIZATION_CLIENT=1"
else
  CMAKE_CONFIG_FLAGS="$CMAKE_CONFIG_FLAGS -DTC_BUILD_VISUALIZATION_CLIENT=0"
fi


# If we need to build python, we also need to install the python toolchain
if [[ $with_remotefs == 1 ]]; then
  CMAKE_CONFIG_FLAGS="$CMAKE_CONFIG_FLAGS -DTC_ENABLE_REMOTEFS=1"
else
  CMAKE_CONFIG_FLAGS="$CMAKE_CONFIG_FLAGS -DTC_ENABLE_REMOTEFS=0 -DTC_NO_CURL=1"
fi


##################################################################3
# setup compilers and includes
#
# mac compiler detection

export LD_LIBRARY_PATH=${PWD}/deps/local/lib:${PWD}/deps/local/lib64:$LD_LIBRARY_PATH
export INCLUDE_PATH=${PWD}/deps/local/include:$LD_LIBRARY_PATH

echo "======================= BUILD CONFIGURATION ========================"
echo "System Information: "
uname -v

echo "======================= FINDING COMPILERS ========================"

# Set up the compilers
mkdir -p ${PWD}/deps/local/bin
CCCMD=`./scripts/find_compiler.sh cc --ccache=$with_ccache --script-dir=${PWD}/deps/local/bin/`
CXXCMD=`./scripts/find_compiler.sh cxx --ccache=$with_ccache --script-dir=${PWD}/deps/local/bin/`

echo "Setting C compiler to $CCCMD."
echo "Setting C++ compiler to $CXXCMD."

echo "======================= FINDING CMAKE ========================"

# Set up the path to CMake
CMAKE=`./scripts/find_cmake.sh`

<<<<<<< HEAD
  echo "Not using CCache."
fi

CCCMD=$CCSCR
CXXCMD=$CXXSCR

echo "Checking for CMake."

## ============================================================================
# Install Cmake if not present

## Obtained from forum:
# http://stackoverflow.com/questions/4023830/bash-how-compare-two-strings-in-version-format
# Return  0 if version are equal
# Returns 1 if version 1 is larger
# Returns 2 if version 2 is larger
function check_version {
  if [[ $1 == $2 ]]
  then
      return 0
  fi
  local IFS=.
  local i ver1=($1) ver2=($2)
  # fill empty fields in ver1 with zeros
  for ((i=${#ver1[@]}; i<${#ver2[@]}; i++))
  do
      ver1[i]=0
  done
  for ((i=0; i<${#ver1[@]}; i++))
  do
      if [[ -z ${ver2[i]} ]]
      then
          # fill empty fields in ver2 with zeros
          ver2[i]=0
      fi
      if ((10#${ver1[i]} > 10#${ver2[i]}))
      then
          return 1
      fi
      if ((10#${ver1[i]} < 10#${ver2[i]}))
      then
          return 2
      fi
  done
  return 0
}

function install_cmake {
  echo "Running script to build bundled cmake version."
  CC=$CCCMD CXX=$CXXCMD ./scripts/cmake_setup.sh ${PWD}/deps/src/cmake-3.13.4 ${PWD}/deps/local || exit 1
  return $?
}

CMAKE=`which cmake || echo ""`
if [[ ! -f ${CMAKE} ]] ; then
  if [[ -f /Applications/CMake.app/Contents/bin/cmake ]] ; then
    CMAKE=/Applications/CMake.app/Contents/bin/cmake
  fi
fi

function check_cmake {

  if [[ -f $CMAKE ]] ; then

    if [[ $with_system_cmake == 0 ]]; then
      echo "Forcing use of bundled cmake."
      CMAKE=${PWD}/deps/local/bin/cmake

      if [[ ! -f ${PWD}/deps/local/bin/cmake ]]; then
        install_cmake
        return $?
      fi
    fi

    if [[ -f ${PWD}/deps/local/bin/cmake ]]; then
      CMAKE=${PWD}/deps/local/bin/cmake
    fi

    #test cmake version
    echo "Testing existing cmake version..."
    currentversion=`"$CMAKE" --version | awk -F "patch" '{print $1;}' | tr -dc '[0-9].'`
    echo "Detected ${currentversion}. Required 3.12.0"

    check_version $currentversion "3.12.0"

    if [ $? -ne 2 ]; then
      echo "CMake version is good; using built-in version."
    else
      install_cmake
      CMAKE=${PWD}/deps/local/bin/cmake
      return $?
    fi
  else
    install_cmake
    CMAKE=${PWD}/deps/local/bin/cmake
    return $?
  fi
}

check_cmake || {
  echo "Error 1: Error reported installing CMake."
  exit 1
}
=======
>>>>>>> 1a8a777c

########################################################
# Prepare to build

set -e
set -o pipefail

if [[ $with_python == 1 ]]; then
  _PYTHON_INCLUDE_DIR=$(python -c 'from distutils.sysconfig import get_python_inc; print(get_python_inc())')
  CMAKE_CONFIG_FLAGS="$CMAKE_CONFIG_FLAGS -DPYTHON_INCLUDE_DIR=$_PYTHON_INCLUDE_DIR"
  _PYTHON_LIBRARY=$(python -c 'import distutils.sysconfig as sysconfig; print(sysconfig.get_config_var("LIBDIR"))')
  CMAKE_CONFIG_FLAGS="$CMAKE_CONFIG_FLAGS -DPYTHON_LIBRARY=$_PYTHON_LIBRARY"
fi

echo -e "\n\n\n======================= Release ========================" \

if [ ! -d $RELEASE_DIR ]; then
    mkdir $RELEASE_DIR
fi
cd $RELEASE_DIR
rm -f CMakeCache.txt
build_cmd="\"$CMAKE\" \
    $GENERATOR \
    -D CMAKE_BUILD_TYPE=Release \
    -D CMAKE_C_COMPILER=$CCCMD \
    -D CMAKE_CXX_COMPILER=$CXXCMD \
    $CMAKE_CONFIG_FLAGS
    ../."
echo $build_cmd
eval $build_cmd
cd $TURI_HOME


echo -e "\n\n\n======================= Debug =========================" \

if [ ! -d $DEBUG_DIR ]; then
    mkdir $DEBUG_DIR
fi
cd $DEBUG_DIR
rm -f CMakeCache.txt
build_cmd="\"$CMAKE\" \
    $GENERATOR \
    -D CMAKE_BUILD_TYPE=Debug \
    -D CMAKE_C_COMPILER=$CCCMD \
    -D CMAKE_CXX_COMPILER=$CXXCMD \
    $CMAKE_CONFIG_FLAGS
    ../."
echo $build_cmd
eval $build_cmd
cd $TURI_HOME<|MERGE_RESOLUTION|>--- conflicted
+++ resolved
@@ -284,113 +284,6 @@
 
 # Set up the path to CMake
 CMAKE=`./scripts/find_cmake.sh`
-
-<<<<<<< HEAD
-  echo "Not using CCache."
-fi
-
-CCCMD=$CCSCR
-CXXCMD=$CXXSCR
-
-echo "Checking for CMake."
-
-## ============================================================================
-# Install Cmake if not present
-
-## Obtained from forum:
-# http://stackoverflow.com/questions/4023830/bash-how-compare-two-strings-in-version-format
-# Return  0 if version are equal
-# Returns 1 if version 1 is larger
-# Returns 2 if version 2 is larger
-function check_version {
-  if [[ $1 == $2 ]]
-  then
-      return 0
-  fi
-  local IFS=.
-  local i ver1=($1) ver2=($2)
-  # fill empty fields in ver1 with zeros
-  for ((i=${#ver1[@]}; i<${#ver2[@]}; i++))
-  do
-      ver1[i]=0
-  done
-  for ((i=0; i<${#ver1[@]}; i++))
-  do
-      if [[ -z ${ver2[i]} ]]
-      then
-          # fill empty fields in ver2 with zeros
-          ver2[i]=0
-      fi
-      if ((10#${ver1[i]} > 10#${ver2[i]}))
-      then
-          return 1
-      fi
-      if ((10#${ver1[i]} < 10#${ver2[i]}))
-      then
-          return 2
-      fi
-  done
-  return 0
-}
-
-function install_cmake {
-  echo "Running script to build bundled cmake version."
-  CC=$CCCMD CXX=$CXXCMD ./scripts/cmake_setup.sh ${PWD}/deps/src/cmake-3.13.4 ${PWD}/deps/local || exit 1
-  return $?
-}
-
-CMAKE=`which cmake || echo ""`
-if [[ ! -f ${CMAKE} ]] ; then
-  if [[ -f /Applications/CMake.app/Contents/bin/cmake ]] ; then
-    CMAKE=/Applications/CMake.app/Contents/bin/cmake
-  fi
-fi
-
-function check_cmake {
-
-  if [[ -f $CMAKE ]] ; then
-
-    if [[ $with_system_cmake == 0 ]]; then
-      echo "Forcing use of bundled cmake."
-      CMAKE=${PWD}/deps/local/bin/cmake
-
-      if [[ ! -f ${PWD}/deps/local/bin/cmake ]]; then
-        install_cmake
-        return $?
-      fi
-    fi
-
-    if [[ -f ${PWD}/deps/local/bin/cmake ]]; then
-      CMAKE=${PWD}/deps/local/bin/cmake
-    fi
-
-    #test cmake version
-    echo "Testing existing cmake version..."
-    currentversion=`"$CMAKE" --version | awk -F "patch" '{print $1;}' | tr -dc '[0-9].'`
-    echo "Detected ${currentversion}. Required 3.12.0"
-
-    check_version $currentversion "3.12.0"
-
-    if [ $? -ne 2 ]; then
-      echo "CMake version is good; using built-in version."
-    else
-      install_cmake
-      CMAKE=${PWD}/deps/local/bin/cmake
-      return $?
-    fi
-  else
-    install_cmake
-    CMAKE=${PWD}/deps/local/bin/cmake
-    return $?
-  fi
-}
-
-check_cmake || {
-  echo "Error 1: Error reported installing CMake."
-  exit 1
-}
-=======
->>>>>>> 1a8a777c
 
 ########################################################
 # Prepare to build
